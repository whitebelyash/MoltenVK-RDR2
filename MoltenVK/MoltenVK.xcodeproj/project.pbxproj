--- conflicted
+++ resolved
@@ -7,12 +7,6 @@
 	objects = {
 
 /* Begin PBXBuildFile section */
-		4044125A2090BA4F00715344 /* MTLTextureDescriptor+MoltenVK.h in Headers */ = {isa = PBXBuildFile; fileRef = 404412582090BA4F00715344 /* MTLTextureDescriptor+MoltenVK.h */; };
-		4044125B2090BA4F00715344 /* MTLTextureDescriptor+MoltenVK.m in Sources */ = {isa = PBXBuildFile; fileRef = 404412592090BA4F00715344 /* MTLTextureDescriptor+MoltenVK.m */; };
-		404412612090BAB500715344 /* MTLSamplerDescriptor+MoltenVK.h in Headers */ = {isa = PBXBuildFile; fileRef = 4044125F2090BAB500715344 /* MTLSamplerDescriptor+MoltenVK.h */; };
-		404412622090BAB500715344 /* MTLSamplerDescriptor+MoltenVK.m in Sources */ = {isa = PBXBuildFile; fileRef = 404412602090BAB500715344 /* MTLSamplerDescriptor+MoltenVK.m */; };
-		404412652090BB1600715344 /* CAMetalLayer+MoltenVK.h in Headers */ = {isa = PBXBuildFile; fileRef = 404412632090BB1600715344 /* CAMetalLayer+MoltenVK.h */; };
-		404412662090BB1600715344 /* CAMetalLayer+MoltenVK.m in Sources */ = {isa = PBXBuildFile; fileRef = 404412642090BB1600715344 /* CAMetalLayer+MoltenVK.m */; };
 		A9096E5E1F81E16300DFBEA6 /* MVKCmdDispatch.mm in Sources */ = {isa = PBXBuildFile; fileRef = A9096E5D1F81E16300DFBEA6 /* MVKCmdDispatch.mm */; };
 		A9096E5F1F81E16300DFBEA6 /* MVKCmdDispatch.mm in Sources */ = {isa = PBXBuildFile; fileRef = A9096E5D1F81E16300DFBEA6 /* MVKCmdDispatch.mm */; };
 		A90C8DEA1F45354D009CB32C /* MVKCommandEncodingPool.h in Headers */ = {isa = PBXBuildFile; fileRef = A90C8DE81F45354D009CB32C /* MVKCommandEncodingPool.h */; };
@@ -173,6 +167,18 @@
 		A981496C1FB6A998005F00B4 /* MVKStrings.h in Headers */ = {isa = PBXBuildFile; fileRef = A981496A1FB6A998005F00B4 /* MVKStrings.h */; };
 		A98149A21FB6B9E1005F00B4 /* MoltenVKSPIRVToMSLConverter.framework in Frameworks */ = {isa = PBXBuildFile; fileRef = A98149821FB6B566005F00B4 /* MoltenVKSPIRVToMSLConverter.framework */; };
 		A98149A51FB6B9F2005F00B4 /* MoltenVKSPIRVToMSLConverter.framework in Frameworks */ = {isa = PBXBuildFile; fileRef = A98149841FB6B566005F00B4 /* MoltenVKSPIRVToMSLConverter.framework */; };
+		A9917FF7209CC589004069EB /* MTLSamplerDescriptor+MoltenVK.m in Sources */ = {isa = PBXBuildFile; fileRef = A9917FF1209CC588004069EB /* MTLSamplerDescriptor+MoltenVK.m */; };
+		A9917FF8209CC589004069EB /* MTLSamplerDescriptor+MoltenVK.m in Sources */ = {isa = PBXBuildFile; fileRef = A9917FF1209CC588004069EB /* MTLSamplerDescriptor+MoltenVK.m */; };
+		A9917FF9209CC589004069EB /* MTLSamplerDescriptor+MoltenVK.h in Headers */ = {isa = PBXBuildFile; fileRef = A9917FF2209CC589004069EB /* MTLSamplerDescriptor+MoltenVK.h */; };
+		A9917FFA209CC589004069EB /* MTLSamplerDescriptor+MoltenVK.h in Headers */ = {isa = PBXBuildFile; fileRef = A9917FF2209CC589004069EB /* MTLSamplerDescriptor+MoltenVK.h */; };
+		A9917FFB209CC589004069EB /* MTLTextureDescriptor+MoltenVK.h in Headers */ = {isa = PBXBuildFile; fileRef = A9917FF3209CC589004069EB /* MTLTextureDescriptor+MoltenVK.h */; };
+		A9917FFC209CC589004069EB /* MTLTextureDescriptor+MoltenVK.h in Headers */ = {isa = PBXBuildFile; fileRef = A9917FF3209CC589004069EB /* MTLTextureDescriptor+MoltenVK.h */; };
+		A9917FFD209CC589004069EB /* MTLTextureDescriptor+MoltenVK.m in Sources */ = {isa = PBXBuildFile; fileRef = A9917FF4209CC589004069EB /* MTLTextureDescriptor+MoltenVK.m */; };
+		A9917FFE209CC589004069EB /* MTLTextureDescriptor+MoltenVK.m in Sources */ = {isa = PBXBuildFile; fileRef = A9917FF4209CC589004069EB /* MTLTextureDescriptor+MoltenVK.m */; };
+		A9917FFF209CC589004069EB /* CAMetalLayer+MoltenVK.h in Headers */ = {isa = PBXBuildFile; fileRef = A9917FF5209CC589004069EB /* CAMetalLayer+MoltenVK.h */; };
+		A9918000209CC589004069EB /* CAMetalLayer+MoltenVK.h in Headers */ = {isa = PBXBuildFile; fileRef = A9917FF5209CC589004069EB /* CAMetalLayer+MoltenVK.h */; };
+		A9918001209CC589004069EB /* CAMetalLayer+MoltenVK.m in Sources */ = {isa = PBXBuildFile; fileRef = A9917FF6209CC589004069EB /* CAMetalLayer+MoltenVK.m */; };
+		A9918002209CC589004069EB /* CAMetalLayer+MoltenVK.m in Sources */ = {isa = PBXBuildFile; fileRef = A9917FF6209CC589004069EB /* CAMetalLayer+MoltenVK.m */; };
 		A9C96DD01DDC20C20053187F /* MVKMTLBufferAllocation.h in Headers */ = {isa = PBXBuildFile; fileRef = A9C96DCE1DDC20C20053187F /* MVKMTLBufferAllocation.h */; };
 		A9C96DD11DDC20C20053187F /* MVKMTLBufferAllocation.h in Headers */ = {isa = PBXBuildFile; fileRef = A9C96DCE1DDC20C20053187F /* MVKMTLBufferAllocation.h */; };
 		A9C96DD21DDC20C20053187F /* MVKMTLBufferAllocation.mm in Sources */ = {isa = PBXBuildFile; fileRef = A9C96DCF1DDC20C20053187F /* MVKMTLBufferAllocation.mm */; };
@@ -238,12 +244,6 @@
 /* End PBXContainerItemProxy section */
 
 /* Begin PBXFileReference section */
-		404412582090BA4F00715344 /* MTLTextureDescriptor+MoltenVK.h */ = {isa = PBXFileReference; lastKnownFileType = sourcecode.c.h; path = "MTLTextureDescriptor+MoltenVK.h"; sourceTree = "<group>"; };
-		404412592090BA4F00715344 /* MTLTextureDescriptor+MoltenVK.m */ = {isa = PBXFileReference; lastKnownFileType = sourcecode.c.objc; path = "MTLTextureDescriptor+MoltenVK.m"; sourceTree = "<group>"; };
-		4044125F2090BAB500715344 /* MTLSamplerDescriptor+MoltenVK.h */ = {isa = PBXFileReference; lastKnownFileType = sourcecode.c.h; path = "MTLSamplerDescriptor+MoltenVK.h"; sourceTree = "<group>"; };
-		404412602090BAB500715344 /* MTLSamplerDescriptor+MoltenVK.m */ = {isa = PBXFileReference; lastKnownFileType = sourcecode.c.objc; path = "MTLSamplerDescriptor+MoltenVK.m"; sourceTree = "<group>"; };
-		404412632090BB1600715344 /* CAMetalLayer+MoltenVK.h */ = {isa = PBXFileReference; lastKnownFileType = sourcecode.c.h; path = "CAMetalLayer+MoltenVK.h"; sourceTree = "<group>"; };
-		404412642090BB1600715344 /* CAMetalLayer+MoltenVK.m */ = {isa = PBXFileReference; lastKnownFileType = sourcecode.c.objc; path = "CAMetalLayer+MoltenVK.m"; sourceTree = "<group>"; };
 		A9096E5C1F81E16300DFBEA6 /* MVKCmdDispatch.h */ = {isa = PBXFileReference; lastKnownFileType = sourcecode.c.h; path = MVKCmdDispatch.h; sourceTree = "<group>"; };
 		A9096E5D1F81E16300DFBEA6 /* MVKCmdDispatch.mm */ = {isa = PBXFileReference; lastKnownFileType = sourcecode.cpp.objcpp; path = MVKCmdDispatch.mm; sourceTree = "<group>"; };
 		A90C8DE81F45354D009CB32C /* MVKCommandEncodingPool.h */ = {isa = PBXFileReference; fileEncoding = 4; lastKnownFileType = sourcecode.c.h; path = MVKCommandEncodingPool.h; sourceTree = "<group>"; };
@@ -324,6 +324,12 @@
 		A981494B1FB6A3F7005F00B4 /* MVKWatermarkShaderSource.h */ = {isa = PBXFileReference; fileEncoding = 4; lastKnownFileType = sourcecode.c.h; path = MVKWatermarkShaderSource.h; sourceTree = "<group>"; };
 		A981494C1FB6A3F7005F00B4 /* MVKWatermarkTextureContent.h */ = {isa = PBXFileReference; fileEncoding = 4; lastKnownFileType = sourcecode.c.h; path = MVKWatermarkTextureContent.h; sourceTree = "<group>"; };
 		A981496A1FB6A998005F00B4 /* MVKStrings.h */ = {isa = PBXFileReference; fileEncoding = 4; lastKnownFileType = sourcecode.c.h; path = MVKStrings.h; sourceTree = "<group>"; };
+		A9917FF1209CC588004069EB /* MTLSamplerDescriptor+MoltenVK.m */ = {isa = PBXFileReference; fileEncoding = 4; lastKnownFileType = sourcecode.c.objc; path = "MTLSamplerDescriptor+MoltenVK.m"; sourceTree = "<group>"; };
+		A9917FF2209CC589004069EB /* MTLSamplerDescriptor+MoltenVK.h */ = {isa = PBXFileReference; fileEncoding = 4; lastKnownFileType = sourcecode.c.h; path = "MTLSamplerDescriptor+MoltenVK.h"; sourceTree = "<group>"; };
+		A9917FF3209CC589004069EB /* MTLTextureDescriptor+MoltenVK.h */ = {isa = PBXFileReference; fileEncoding = 4; lastKnownFileType = sourcecode.c.h; path = "MTLTextureDescriptor+MoltenVK.h"; sourceTree = "<group>"; };
+		A9917FF4209CC589004069EB /* MTLTextureDescriptor+MoltenVK.m */ = {isa = PBXFileReference; fileEncoding = 4; lastKnownFileType = sourcecode.c.objc; path = "MTLTextureDescriptor+MoltenVK.m"; sourceTree = "<group>"; };
+		A9917FF5209CC589004069EB /* CAMetalLayer+MoltenVK.h */ = {isa = PBXFileReference; fileEncoding = 4; lastKnownFileType = sourcecode.c.h; path = "CAMetalLayer+MoltenVK.h"; sourceTree = "<group>"; };
+		A9917FF6209CC589004069EB /* CAMetalLayer+MoltenVK.m */ = {isa = PBXFileReference; fileEncoding = 4; lastKnownFileType = sourcecode.c.objc; path = "CAMetalLayer+MoltenVK.m"; sourceTree = "<group>"; };
 		A9AD67C72054DD6C00ED3C08 /* vulkan */ = {isa = PBXFileReference; lastKnownFileType = folder; path = vulkan; sourceTree = "<group>"; };
 		A9B8EE0A1A98D796009C5A02 /* MoltenVK.framework */ = {isa = PBXFileReference; explicitFileType = wrapper.framework; includeInIndex = 0; path = MoltenVK.framework; sourceTree = BUILT_PRODUCTS_DIR; };
 		A9C86CB61C55B8350096CAF2 /* MoltenVKShaderConverter.xcodeproj */ = {isa = PBXFileReference; lastKnownFileType = "wrapper.pb-project"; name = MoltenVKShaderConverter.xcodeproj; path = ../MoltenVKShaderConverter/MoltenVKShaderConverter.xcodeproj; sourceTree = "<group>"; };
@@ -475,6 +481,12 @@
 		A98149401FB6A3F7005F00B4 /* Utility */ = {
 			isa = PBXGroup;
 			children = (
+				A9917FF5209CC589004069EB /* CAMetalLayer+MoltenVK.h */,
+				A9917FF6209CC589004069EB /* CAMetalLayer+MoltenVK.m */,
+				A9917FF2209CC589004069EB /* MTLSamplerDescriptor+MoltenVK.h */,
+				A9917FF1209CC588004069EB /* MTLSamplerDescriptor+MoltenVK.m */,
+				A9917FF3209CC589004069EB /* MTLTextureDescriptor+MoltenVK.h */,
+				A9917FF4209CC589004069EB /* MTLTextureDescriptor+MoltenVK.m */,
 				A98149411FB6A3F7005F00B4 /* MVKBaseObject.cpp */,
 				A98149421FB6A3F7005F00B4 /* MVKBaseObject.h */,
 				A98149431FB6A3F7005F00B4 /* MVKEnvironment.h */,
@@ -483,12 +495,6 @@
 				A98149461FB6A3F7005F00B4 /* MVKObjectPool.h */,
 				A98149471FB6A3F7005F00B4 /* MVKOSExtensions.h */,
 				A98149481FB6A3F7005F00B4 /* MVKOSExtensions.mm */,
-				404412582090BA4F00715344 /* MTLTextureDescriptor+MoltenVK.h */,
-				404412592090BA4F00715344 /* MTLTextureDescriptor+MoltenVK.m */,
-				4044125F2090BAB500715344 /* MTLSamplerDescriptor+MoltenVK.h */,
-				404412602090BAB500715344 /* MTLSamplerDescriptor+MoltenVK.m */,
-				404412632090BB1600715344 /* CAMetalLayer+MoltenVK.h */,
-				404412642090BB1600715344 /* CAMetalLayer+MoltenVK.m */,
 				A98149491FB6A3F7005F00B4 /* MVKWatermark.h */,
 				A981494A1FB6A3F7005F00B4 /* MVKWatermark.mm */,
 				A981494B1FB6A3F7005F00B4 /* MVKWatermarkShaderSource.h */,
@@ -570,7 +576,6 @@
 				A94FB7D81C7DFB4800632CA3 /* MVKCommandPipelineStateFactoryShaderSource.h in Headers */,
 				A94FB7E01C7DFB4800632CA3 /* MVKDescriptorSet.h in Headers */,
 				A94FB8041C7DFB4800632CA3 /* MVKRenderPass.h in Headers */,
-				404412652090BB1600715344 /* CAMetalLayer+MoltenVK.h in Headers */,
 				A9F042A61FB4CF83009FCCB8 /* MVKLogging.h in Headers */,
 				A94FB8001C7DFB4800632CA3 /* MVKQueue.h in Headers */,
 				A94FB7EC1C7DFB4800632CA3 /* MVKFramebuffer.h in Headers */,
@@ -588,6 +593,7 @@
 				A94FB7DC1C7DFB4800632CA3 /* MVKBuffer.h in Headers */,
 				A9F042A41FB4CF83009FCCB8 /* MVKCommonEnvironment.h in Headers */,
 				A981495D1FB6A3F7005F00B4 /* MVKWatermark.h in Headers */,
+				A9917FFB209CC589004069EB /* MTLTextureDescriptor+MoltenVK.h in Headers */,
 				A94FB7C41C7DFB4800632CA3 /* MVKCmdRenderPass.h in Headers */,
 				A94FB7BC1C7DFB4800632CA3 /* MVKCmdPipeline.h in Headers */,
 				A94FB7F81C7DFB4800632CA3 /* MVKPipeline.h in Headers */,
@@ -598,13 +604,13 @@
 				A94FB7D01C7DFB4800632CA3 /* MVKCommandBuffer.h in Headers */,
 				A98149631FB6A3F7005F00B4 /* MVKWatermarkTextureContent.h in Headers */,
 				A98149531FB6A3F7005F00B4 /* MVKFoundation.h in Headers */,
+				A9917FF9209CC589004069EB /* MTLSamplerDescriptor+MoltenVK.h in Headers */,
 				A94FB7E81C7DFB4800632CA3 /* MVKDeviceMemory.h in Headers */,
-				404412612090BAB500715344 /* MTLSamplerDescriptor+MoltenVK.h in Headers */,
 				A98149591FB6A3F7005F00B4 /* MVKOSExtensions.h in Headers */,
 				A9E4B7891E1D8AF10046A4CE /* MVKMTLResourceBindings.h in Headers */,
 				A90C8DEA1F45354D009CB32C /* MVKCommandEncodingPool.h in Headers */,
 				A94FB8081C7DFB4800632CA3 /* MVKResource.h in Headers */,
-				4044125A2090BA4F00715344 /* MTLTextureDescriptor+MoltenVK.h in Headers */,
+				A9917FFF209CC589004069EB /* CAMetalLayer+MoltenVK.h in Headers */,
 				A981496B1FB6A998005F00B4 /* MVKStrings.h in Headers */,
 				A94FB81C1C7DFB4800632CA3 /* MVKLayers.h in Headers */,
 			);
@@ -643,6 +649,7 @@
 				A94FB7DD1C7DFB4800632CA3 /* MVKBuffer.h in Headers */,
 				A9F042A51FB4CF83009FCCB8 /* MVKCommonEnvironment.h in Headers */,
 				A981495E1FB6A3F7005F00B4 /* MVKWatermark.h in Headers */,
+				A9917FFC209CC589004069EB /* MTLTextureDescriptor+MoltenVK.h in Headers */,
 				A94FB7C51C7DFB4800632CA3 /* MVKCmdRenderPass.h in Headers */,
 				A94FB7BD1C7DFB4800632CA3 /* MVKCmdPipeline.h in Headers */,
 				A94FB7F91C7DFB4800632CA3 /* MVKPipeline.h in Headers */,
@@ -653,11 +660,13 @@
 				A94FB7D11C7DFB4800632CA3 /* MVKCommandBuffer.h in Headers */,
 				A98149641FB6A3F7005F00B4 /* MVKWatermarkTextureContent.h in Headers */,
 				A98149541FB6A3F7005F00B4 /* MVKFoundation.h in Headers */,
+				A9917FFA209CC589004069EB /* MTLSamplerDescriptor+MoltenVK.h in Headers */,
 				A94FB7E91C7DFB4800632CA3 /* MVKDeviceMemory.h in Headers */,
 				A981495A1FB6A3F7005F00B4 /* MVKOSExtensions.h in Headers */,
 				A9E4B78A1E1D8AF10046A4CE /* MVKMTLResourceBindings.h in Headers */,
 				A90C8DEB1F45354D009CB32C /* MVKCommandEncodingPool.h in Headers */,
 				A94FB8091C7DFB4800632CA3 /* MVKResource.h in Headers */,
+				A9918000209CC589004069EB /* CAMetalLayer+MoltenVK.h in Headers */,
 				A981496C1FB6A998005F00B4 /* MVKStrings.h in Headers */,
 				A94FB81D1C7DFB4800632CA3 /* MVKLayers.h in Headers */,
 			);
@@ -822,6 +831,7 @@
 			files = (
 				A94FB80A1C7DFB4800632CA3 /* MVKResource.mm in Sources */,
 				A94FB7E21C7DFB4800632CA3 /* MVKDescriptorSet.mm in Sources */,
+				A9917FFD209CC589004069EB /* MTLTextureDescriptor+MoltenVK.m in Sources */,
 				A95870FA1C90D29F009EB096 /* MVKCommandResourceFactory.mm in Sources */,
 				A90C8DEC1F45354D009CB32C /* MVKCommandEncodingPool.mm in Sources */,
 				A981495F1FB6A3F7005F00B4 /* MVKWatermark.mm in Sources */,
@@ -829,17 +839,13 @@
 				A94FB8321C7DFB4800632CA3 /* vulkan.mm in Sources */,
 				A94FB8121C7DFB4800632CA3 /* MVKSurface.mm in Sources */,
 				A94FB7FE1C7DFB4800632CA3 /* MVKQueryPool.mm in Sources */,
-<<<<<<< HEAD
 				A92CAF3B2098166B009DA08E /* NSString+MoltenVK.mm in Sources */,
-=======
-				404412662090BB1600715344 /* CAMetalLayer+MoltenVK.m in Sources */,
->>>>>>> 18cc70e0
 				A94FB7F61C7DFB4800632CA3 /* MVKInstance.mm in Sources */,
 				A94FB7EA1C7DFB4800632CA3 /* MVKDeviceMemory.mm in Sources */,
 				A94FB7F21C7DFB4800632CA3 /* MVKImage.mm in Sources */,
 				A94FB7D61C7DFB4800632CA3 /* MVKCommandPool.mm in Sources */,
+				A9917FF7209CC589004069EB /* MTLSamplerDescriptor+MoltenVK.m in Sources */,
 				A94FB7CA1C7DFB4800632CA3 /* MVKCmdDraw.mm in Sources */,
-				404412622090BAB500715344 /* MTLSamplerDescriptor+MoltenVK.m in Sources */,
 				A94FB7D21C7DFB4800632CA3 /* MVKCommandBuffer.mm in Sources */,
 				A94FB7C61C7DFB4800632CA3 /* MVKCmdRenderPass.mm in Sources */,
 				A94FB7DE1C7DFB4800632CA3 /* MVKBuffer.mm in Sources */,
@@ -862,7 +868,7 @@
 				A94FB7EE1C7DFB4800632CA3 /* MVKFramebuffer.mm in Sources */,
 				A9C96DD21DDC20C20053187F /* MVKMTLBufferAllocation.mm in Sources */,
 				A981495B1FB6A3F7005F00B4 /* MVKOSExtensions.mm in Sources */,
-				4044125B2090BA4F00715344 /* MTLTextureDescriptor+MoltenVK.m in Sources */,
+				A9918001209CC589004069EB /* CAMetalLayer+MoltenVK.m in Sources */,
 				A9096E5E1F81E16300DFBEA6 /* MVKCmdDispatch.mm in Sources */,
 			);
 			runOnlyForDeploymentPostprocessing = 0;
@@ -873,6 +879,7 @@
 			files = (
 				A94FB80B1C7DFB4800632CA3 /* MVKResource.mm in Sources */,
 				A94FB7E31C7DFB4800632CA3 /* MVKDescriptorSet.mm in Sources */,
+				A9917FFE209CC589004069EB /* MTLTextureDescriptor+MoltenVK.m in Sources */,
 				A95870FB1C90D29F009EB096 /* MVKCommandResourceFactory.mm in Sources */,
 				A90C8DED1F45354D009CB32C /* MVKCommandEncodingPool.mm in Sources */,
 				A98149601FB6A3F7005F00B4 /* MVKWatermark.mm in Sources */,
@@ -885,6 +892,7 @@
 				A94FB7EB1C7DFB4800632CA3 /* MVKDeviceMemory.mm in Sources */,
 				A94FB7F31C7DFB4800632CA3 /* MVKImage.mm in Sources */,
 				A94FB7D71C7DFB4800632CA3 /* MVKCommandPool.mm in Sources */,
+				A9917FF8209CC589004069EB /* MTLSamplerDescriptor+MoltenVK.m in Sources */,
 				A94FB7CB1C7DFB4800632CA3 /* MVKCmdDraw.mm in Sources */,
 				A94FB7D31C7DFB4800632CA3 /* MVKCommandBuffer.mm in Sources */,
 				A94FB7C71C7DFB4800632CA3 /* MVKCmdRenderPass.mm in Sources */,
@@ -908,6 +916,7 @@
 				A94FB7EF1C7DFB4800632CA3 /* MVKFramebuffer.mm in Sources */,
 				A9C96DD31DDC20C20053187F /* MVKMTLBufferAllocation.mm in Sources */,
 				A981495C1FB6A3F7005F00B4 /* MVKOSExtensions.mm in Sources */,
+				A9918002209CC589004069EB /* CAMetalLayer+MoltenVK.m in Sources */,
 				A9096E5F1F81E16300DFBEA6 /* MVKCmdDispatch.mm in Sources */,
 			);
 			runOnlyForDeploymentPostprocessing = 0;
