--- conflicted
+++ resolved
@@ -120,13 +120,8 @@
 
     if(_device->shouldPrefillMTLCommandBuffers() && !(_isSecondary || _supportsConcurrentExecution)) {
 		@autoreleasepool {
-<<<<<<< HEAD
-			_prefilledMTLCmdBuffer = [_commandPool->getMTLCommandBuffer(0) retain];    // retained
+			_prefilledMTLCmdBuffer = [_commandPool->getMTLCommandBuffer(kMVKCommandUseBeginCommandBuffer, 0) retain];    // retained
 			auto prefillStyle = getMVKConfig().prefillMetalCommandBuffers;
-=======
-			_prefilledMTLCmdBuffer = [_commandPool->getMTLCommandBuffer(kMVKCommandUseBeginCommandBuffer, 0) retain];    // retained
-			auto prefillStyle = mvkConfig().prefillMetalCommandBuffers;
->>>>>>> e6a38863
 			if (prefillStyle == MVK_CONFIG_PREFILL_METAL_COMMAND_BUFFERS_STYLE_IMMEDIATE_ENCODING ||
 				prefillStyle == MVK_CONFIG_PREFILL_METAL_COMMAND_BUFFERS_STYLE_IMMEDIATE_ENCODING_NO_AUTORELEASE ) {
 				_immediateCmdEncodingContext = new MVKCommandEncodingContext;
