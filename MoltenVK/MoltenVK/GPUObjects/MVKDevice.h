/*
 * MVKDevice.h
 *
 * Copyright (c) 2015-2024 The Brenwill Workshop Ltd. (http://www.brenwill.com)
 *
 * Licensed under the Apache License, Version 2.0 (the "License");
 * you may not use this file except in compliance with the License.
 * You may obtain a copy of the License at
 * 
 *     http://www.apache.org/licenses/LICENSE-2.0
 * 
 * Unless required by applicable law or agreed to in writing, software
 * distributed under the License is distributed on an "AS IS" BASIS,
 * WITHOUT WARRANTIES OR CONDITIONS OF ANY KIND, either express or implied.
 * See the License for the specific language governing permissions and
 * limitations under the License.
 */

#pragma once

#include "MVKFoundation.h"
#include "MVKVulkanAPIObject.h"
#include "MVKMTLResourceBindings.h"
#include "MVKLayers.h"
#include "MVKObjectPool.h"
#include "MVKSmallVector.h"
#include "MVKPixelFormats.h"
#include "MVKOSExtensions.h"
#include "mvk_datatypes.hpp"
#include <string>
#include <mutex>

#import <Metal/Metal.h>
#import <QuartzCore/CAMetalLayer.h>

class MVKInstance;
class MVKDevice;
class MVKQueue;
class MVKQueueFamily;
class MVKSurface;
class MVKSemaphoreImpl;
class MVKResource;
class MVKBuffer;
class MVKBufferView;
class MVKImage;
class MVKPresentableSwapchainImage;
class MVKImageView;
class MVKSwapchain;
class MVKDeviceMemory;
class MVKFence;
class MVKSemaphore;
class MVKTimelineSemaphore;
class MVKDeferredOperation;
class MVKEvent;
class MVKQueryPool;
class MVKShaderModule;
class MVKPipelineCache;
class MVKPipelineLayout;
class MVKPipeline;
class MVKSampler;
class MVKSamplerYcbcrConversion;
class MVKDescriptorSetLayout;
class MVKDescriptorPool;
class MVKDescriptorUpdateTemplate;
class MVKResourcesCommandEncoderState;
class MVKFramebuffer;
class MVKRenderPass;
class MVKCommandPool;
class MVKCommandEncoder;
class MVKCommandResourceFactory;
class MVKPrivateDataSlot;


/** The buffer index to use for vertex content. */
static constexpr uint32_t kMVKVertexContentBufferIndex = 0;

// Parameters to define the sizing of inline collections
static constexpr uint32_t   kMVKQueueFamilyCount = 4;
static constexpr uint32_t   kMVKQueueCountPerQueueFamily = 1;		// Must be 1. See comments in MVKPhysicalDevice::getQueueFamilies()
static constexpr uint32_t   kMVKMinSwapchainImageCount = 2;
static constexpr uint32_t   kMVKMaxSwapchainImageCount = 3;
static constexpr uint32_t   kMVKMaxColorAttachmentCount = 8;
static constexpr uint32_t   kMVKMaxViewportScissorCount = 16;
static constexpr uint32_t   kMVKMaxDescriptorSetCount = SPIRV_CROSS_NAMESPACE::kMaxArgumentBuffers;
static constexpr uint32_t   kMVKMaxSampleCount = 8;
static constexpr uint32_t   kMVKSampleLocationCoordinateGridSize = 16;
static constexpr float      kMVKMinSampleLocationCoordinate = 0.0;
static constexpr float      kMVKMaxSampleLocationCoordinate = (float)(kMVKSampleLocationCoordinateGridSize - 1) / (float)kMVKSampleLocationCoordinateGridSize;
static constexpr VkExtent2D kMVKSampleLocationPixelGridSize = { 1, 1 };
static constexpr VkExtent2D kMVKSampleLocationPixelGridSizeNotSupported = { 0, 0 };

#if !MVK_XCODE_12
typedef NSUInteger MTLTimestamp;
#endif


#pragma mark -
#pragma mark MVKMTLDeviceCapabilities

typedef struct MVKMTLDeviceCapabilities {
	bool supportsApple1;
	bool supportsApple2;
	bool supportsApple3;
	bool supportsApple4;
	bool supportsApple5;
	bool supportsApple6;
	bool supportsApple7;
	bool supportsApple8;
	bool supportsApple9;
	bool supportsMac1;
	bool supportsMac2;
	bool supportsMetal3;

	bool isAppleGPU;
	bool supportsBCTextureCompression;
	bool supportsDepth24Stencil8;
	bool supports32BitFloatFiltering;
	bool supports32BitMSAA;

	uint8_t getHighestAppleGPU() const;
	uint8_t getHighestMacGPU() const;

	MVKMTLDeviceCapabilities(id<MTLDevice> mtlDev);
} MVKMTLDeviceCapabilities;


#pragma mark -
#pragma mark MVKPhysicalDevice

typedef enum {
	MVKSemaphoreStyleUseMTLEvent,
	MVKSemaphoreStyleUseEmulation,
	MVKSemaphoreStyleSingleQueue,
} MVKSemaphoreStyle;

/** VkPhysicalDeviceVulkan12Features entries that did not originate in a prior extension. */
typedef struct MVKPhysicalDeviceVulkan12FeaturesNoExt {
	VkBool32 samplerMirrorClampToEdge;
	VkBool32 drawIndirectCount;
	VkBool32 descriptorIndexing;
	VkBool32 samplerFilterMinmax;
	VkBool32 shaderOutputViewportIndex;
	VkBool32 shaderOutputLayer;
	VkBool32 subgroupBroadcastDynamicId;
} MVKPhysicalDeviceVulkan12FeaturesNoExt;

/** Represents a Vulkan physical GPU device. */
class MVKPhysicalDevice : public MVKDispatchableVulkanAPIObject {

public:

	/** Returns the Vulkan type of this object. */
	VkObjectType getVkObjectType() override { return VK_OBJECT_TYPE_PHYSICAL_DEVICE; }

	/** Returns the debug report object type of this object. */
	VkDebugReportObjectTypeEXT getVkDebugReportObjectType() override { return VK_DEBUG_REPORT_OBJECT_TYPE_PHYSICAL_DEVICE_EXT; }

	/** Returns a pointer to the Vulkan instance. */
	MVKInstance* getInstance() override { return _mvkInstance; }

	/** Populates the specified array with the supported extensions of this device. */
	VkResult getExtensionProperties(const char* pLayerName, uint32_t* pCount, VkExtensionProperties* pProperties);

	/** Populates the specified structure with the features of this device. */
	void getFeatures(VkPhysicalDeviceFeatures* features);

	/** Populates the specified structure with the features of this device. */
	void getFeatures(VkPhysicalDeviceFeatures2* features);

	/** Populates the specified structure with the properties of this device. */
	void getProperties(VkPhysicalDeviceProperties* properties);

	/** Populates the specified structure with the properties of this device. */
	void getProperties(VkPhysicalDeviceProperties2* properties);

	/** Returns the name of this device. */
	const char* getName() { return _properties.deviceName; }

	/** Populates the specified structure with the format properties of this device. */
	void getFormatProperties(VkFormat format, VkFormatProperties* pFormatProperties);

	/** Populates the specified structure with the format properties of this device. */
	void getFormatProperties(VkFormat format, VkFormatProperties2* pFormatProperties);

	/** Populates the specified structure with the multisample properties of this device. */
	void getMultisampleProperties(VkSampleCountFlagBits samples,
								  VkMultisamplePropertiesEXT* pMultisampleProperties);

	/** Populates the image format properties supported on this device. */
    VkResult getImageFormatProperties(VkFormat format,
                                      VkImageType type,
                                      VkImageTiling tiling,
                                      VkImageUsageFlags usage,
                                      VkImageCreateFlags flags,
                                      VkImageFormatProperties* pImageFormatProperties);

    /** Populates the image format properties supported on this device. */
    VkResult getImageFormatProperties(const VkPhysicalDeviceImageFormatInfo2* pImageFormatInfo,
                                      VkImageFormatProperties2* pImageFormatProperties);

	/** Populates the external buffer properties supported on this device. */
	void getExternalBufferProperties(const VkPhysicalDeviceExternalBufferInfo* pExternalBufferInfo,
									 VkExternalBufferProperties* pExternalBufferProperties);

	/** Populates the external fence properties supported on this device. */
	void getExternalFenceProperties(const VkPhysicalDeviceExternalFenceInfo* pExternalFenceInfo,
									VkExternalFenceProperties* pExternalFenceProperties);

	/** Populates the external semaphore properties supported on this device. */
	void getExternalSemaphoreProperties(const VkPhysicalDeviceExternalSemaphoreInfo* pExternalSemaphoreInfo,
										VkExternalSemaphoreProperties* pExternalSemaphoreProperties);

	/** Returns the supported time domains for calibration on this device. */
	VkResult getCalibrateableTimeDomains(uint32_t* pTimeDomainCount, VkTimeDomainEXT* pTimeDomains);

	/** Populates the specified structure with the tool properties of this device. */
	VkResult getToolProperties(uint32_t* pToolCount, VkPhysicalDeviceToolProperties* pToolProperties);

#pragma mark Surfaces

	/**
	 * Queries whether this device supports presentation to the specified surface,
	 * using a queue of the specified queue family.
	 */
	VkResult getSurfaceSupport(uint32_t queueFamilyIndex, MVKSurface* surface, VkBool32* pSupported);

	/** Returns the capabilities of the surface. */
	VkResult getSurfaceCapabilities(VkSurfaceKHR surface, VkSurfaceCapabilitiesKHR* pSurfaceCapabilities);

	/** Returns the capabilities of the surface. */
	VkResult getSurfaceCapabilities(const VkPhysicalDeviceSurfaceInfo2KHR* pSurfaceInfo,
									VkSurfaceCapabilities2KHR* pSurfaceCapabilities);

	/**
	 * Returns the pixel formats supported by the surface.
	 *
	 * If pSurfaceFormats is null, the value of pCount is updated with the number of
	 * pixel formats supported by the surface.
	 *
	 * If pSurfaceFormats is not null, then pCount formats are copied into the array.
	 * If the number of available formats is less than pCount, the value of pCount is
	 * updated to indicate the number of formats actually returned in the array.
	 *
	 * Returns VK_SUCCESS if successful. Returns VK_INCOMPLETE if the number of supported
	 * formats is larger than pCount. Returns other values if an error occurs.
	 */
	VkResult getSurfaceFormats(MVKSurface* surface, uint32_t* pCount, VkSurfaceFormatKHR* pSurfaceFormats);

	/**
	 * Returns the pixel formats supported by the surface.
	 *
	 * If pSurfaceFormats is null, the value of pCount is updated with the number of
	 * pixel formats supported by the surface.
	 *
	 * If pSurfaceFormats is not null, then pCount formats are copied into the array.
	 * If the number of available formats is less than pCount, the value of pCount is
	 * updated to indicate the number of formats actually returned in the array.
	 *
	 * Returns VK_SUCCESS if successful. Returns VK_INCOMPLETE if the number of supported
	 * formats is larger than pCount. Returns other values if an error occurs.
	 */
	VkResult getSurfaceFormats(MVKSurface* surface, uint32_t* pCount, VkSurfaceFormat2KHR* pSurfaceFormats);

	/**
	 * Returns the presentation modes supported by the surface.
	 *
	 * If pPresentModes is null, the value of pCount is updated with the number of
	 * presentation modes supported by the surface.
	 *
	 * If pPresentModes is not null, then pCount presentation modes are copied into the array.
	 * If the number of available modes is less than pCount, the value of pCount is updated
	 * to indicate the number of presentation modes actually returned in the array.
	 *
	 * Returns VK_SUCCESS if successful. Returns VK_INCOMPLETE if the number of supported
	 * presentation modes is larger than pCount. Returns other values if an error occurs.
	 */
	VkResult getSurfacePresentModes(MVKSurface* surface, uint32_t* pCount, VkPresentModeKHR* pPresentModes);

	/**
	 * Returns the rectangles that will be used on the surface by this physical device
	 * when the surface is presented.
	 *
	 * If pRects is null, the value of pRectCount is updated with the number of
	 * rectangles used the surface by this physical device.
	 *
	 * If pRects is not null, then pCount rectangles are copied into the array.
	 * If the number of rectangles is less than pCount, the value of pCount is updated
	 * to indicate the number of rectangles actually returned in the array.
	 *
	 * Returns VK_SUCCESS if successful. Returns VK_INCOMPLETE if the number of rectangles
	 * is larger than pCount. Returns other values if an error occurs.
	 */
	VkResult getPresentRectangles(MVKSurface* surface, uint32_t* pRectCount, VkRect2D* pRects);


#pragma mark Queues

	/**
	 * If pQueueFamilyProperties is null, the value of pCount is updated with the number of
	 * queue families supported by this instance.
	 *
	 * If pQueueFamilyProperties is not null, then pCount queue family properties are copied into
	 * the array. If the number of available queue families is less than pCount, the value of
	 * pCount is updated to indicate the number of queue families actually returned in the array.
	 *
	 * Returns VK_SUCCESS if successful. Returns VK_INCOMPLETE if the number of queue families
	 * available in this instance is larger than the specified pCount. Returns other values if
	 * an error occurs.
	 */
	VkResult getQueueFamilyProperties(uint32_t* pCount, VkQueueFamilyProperties* pQueueFamilyProperties);

	/**
	 * If pQueueFamilyProperties is null, the value of pCount is updated with the number of
	 * queue families supported by this instance.
	 *
	 * If pQueueFamilyProperties is not null, then pCount queue family properties are copied into
	 * the array. If the number of available queue families is less than pCount, the value of 
	 * pCount is updated to indicate the number of queue families actually returned in the array.
	 *
	 * Returns VK_SUCCESS if successful. Returns VK_INCOMPLETE if the number of queue families
	 * available in this instance is larger than the specified pCount. Returns other values if
	 * an error occurs.
	 */
	VkResult getQueueFamilyProperties(uint32_t* pCount, VkQueueFamilyProperties2KHR* pQueueFamilyProperties);


#pragma mark Memory models

	/** Returns a pointer to the memory characteristics of this device. */
    const VkPhysicalDeviceMemoryProperties* getMemoryProperties() { return &_memoryProperties; }

	/** Populates the specified memory properties with the memory characteristics of this device. */
	VkResult getMemoryProperties(VkPhysicalDeviceMemoryProperties* pMemoryProperties);

	/** Populates the specified memory properties with the memory characteristics of this device. */
	VkResult getMemoryProperties(VkPhysicalDeviceMemoryProperties2* pMemoryProperties);

	/**
	 * Returns a bit mask of all memory type indices. 
	 * Each bit [0..31] in the returned bit mask indicates a distinct memory type.
	 */
	uint32_t getAllMemoryTypes() const { return _allMemoryTypes; }

	/**
	 * Returns a bit mask of all memory type indices that allow host visibility to the memory. 
	 * Each bit [0..31] in the returned bit mask indicates a distinct memory type.
	 */
	uint32_t getHostVisibleMemoryTypes() const { return _hostVisibleMemoryTypes; }

	/**
	 * Returns a bit mask of all memory type indices that are coherent between host and device.
	 * Each bit [0..31] in the returned bit mask indicates a distinct memory type.
	 */
	uint32_t getHostCoherentMemoryTypes() const { return _hostCoherentMemoryTypes; }

	/**
	 * Returns a bit mask of all memory type indices that do NOT allow host visibility to the memory.
	 * Each bit [0..31] in the returned bit mask indicates a distinct memory type.
	 */
	uint32_t getPrivateMemoryTypes() const { return _privateMemoryTypes; }

	/**
	 * Returns a bit mask of all memory type indices that are lazily allocated.
	 * Each bit [0..31] in the returned bit mask indicates a distinct memory type.
	 */
	uint32_t getLazilyAllocatedMemoryTypes() const { return _lazilyAllocatedMemoryTypes; }

	/** Returns the external memory properties supported for buffers for the handle type. */
	VkExternalMemoryProperties& getExternalBufferProperties(VkExternalMemoryHandleTypeFlagBits handleType);

	/** Returns the external memory properties supported for images for the handle type. */
	VkExternalMemoryProperties& getExternalImageProperties(VkFormat format, VkExternalMemoryHandleTypeFlagBits handleType);

	uint32_t getExternalResourceMemoryTypeBits(VkExternalMemoryHandleTypeFlagBits handleType, const void* handle) const;

	/** Returns the amount of memory currently consumed by the GPU. */
	size_t getCurrentAllocatedSize();


#pragma mark Metal

	/** Populates the specified structure with the Metal-specific features of this device. */
	const MVKPhysicalDeviceMetalFeatures* getMetalFeatures() { return &_metalFeatures; }

	/** Returns whether or not vertex instancing can be used to implement multiview. */
	bool canUseInstancingForMultiview() { return _metalFeatures.layeredRendering && _metalFeatures.deferredStoreActions; }

	/** Returns the underlying Metal device. */
	id<MTLDevice> getMTLDevice() { return _mtlDevice; }

	/** Returns whether the MSL version is supported on this device. */
	bool mslVersionIsAtLeast(MTLLanguageVersion minVer) { return _metalFeatures.mslVersionEnum >= minVer; }

	/** Returns the MTLStorageMode that matches the Vulkan memory property flags. */
	MTLStorageMode getMTLStorageModeFromVkMemoryPropertyFlags(VkMemoryPropertyFlags vkFlags);

	/** Returns the MTLDevice capabilities. */
	const MVKMTLDeviceCapabilities getMTLDeviceCapabilities() { return _gpuCapabilities; }


#pragma mark Construction

	/** Constructs an instance wrapping the specified Vulkan instance and Metal device. */
	MVKPhysicalDevice(MVKInstance* mvkInstance, id<MTLDevice> mtlDevice);

	/** Default destructor. */
	~MVKPhysicalDevice() override;

    /**
     * Returns a reference to this object suitable for use as a Vulkan API handle.
     * This is the compliment of the getMVKPhysicalDevice() method.
     */
    VkPhysicalDevice getVkPhysicalDevice() { return (VkPhysicalDevice)getVkHandle(); }

    /**
     * Retrieves the MVKPhysicalDevice instance referenced by the VkPhysicalDevice handle.
     * This is the compliment of the getVkPhysicalDevice() method.
     */
    static inline MVKPhysicalDevice* getMVKPhysicalDevice(VkPhysicalDevice vkPhysicalDevice) {
        return (MVKPhysicalDevice*)getDispatchableObject(vkPhysicalDevice);
    }

protected:
	friend class MVKDevice;
	friend class MVKDeviceTrackingMixin;

	void propagateDebugName() override {}
	MTLFeatureSet getMaximalMTLFeatureSet();
    void initMetalFeatures();
	void initFeatures();
	void initMTLDevice();
	void initProperties();
	void initLimits();
	void initGPUInfoProperties();
	void initMemoryProperties();
	void initVkSemaphoreStyle();
	void setMemoryHeap(uint32_t heapIndex, VkDeviceSize heapSize, VkMemoryHeapFlags heapFlags);
	void setMemoryType(uint32_t typeIndex, uint32_t heapIndex, VkMemoryPropertyFlags propertyFlags);
	uint64_t getVRAMSize();
	uint64_t getRecommendedMaxWorkingSetSize();
	uint32_t getMaxSamplerCount();
	uint32_t getMaxPerSetDescriptorCount();
	void initExternalMemoryProperties();
	void initExtensions();
	void initCounterSets();
	bool needsCounterSetRetained();
	void updateTimestampPeriod();
	MVKArrayRef<MVKQueueFamily*> getQueueFamilies();
	void initPipelineCacheUUID();
	uint32_t getHighestGPUCapability();
	uint32_t getMoltenVKGitRevision();
	void populateDeviceIDProperties(VkPhysicalDeviceVulkan11Properties* pVk11Props);
	void populateSubgroupProperties(VkPhysicalDeviceVulkan11Properties* pVk11Props);
	void populateHostImageCopyProperties(VkPhysicalDeviceHostImageCopyPropertiesEXT* pHostImageCopyProps);
	void logGPUInfo();

	MVKInstance* _mvkInstance;
	id<MTLDevice> _mtlDevice;
	const MVKMTLDeviceCapabilities _gpuCapabilities;
	const MVKExtensionList _supportedExtensions;
	MVKPixelFormats _pixelFormats;
	VkPhysicalDeviceFeatures _features;
	MVKPhysicalDeviceVulkan12FeaturesNoExt _vulkan12FeaturesNoExt;
	MVKPhysicalDeviceMetalFeatures _metalFeatures;
	VkPhysicalDeviceProperties _properties;
	VkPhysicalDeviceTexelBufferAlignmentPropertiesEXT _texelBuffAlignProperties;
	VkPhysicalDeviceMemoryProperties _memoryProperties;
	MVKSmallVector<MVKQueueFamily*, kMVKQueueFamilyCount> _queueFamilies;
	VkExternalMemoryProperties _hostPointerExternalMemoryProperties;
	VkExternalMemoryProperties _mtlBufferExternalMemoryProperties;
	VkExternalMemoryProperties _mtlTextureExternalMemoryProperties;
	VkExternalMemoryProperties _mtlTextureHeapExternalMemoryProperties;
	id<MTLCounterSet> _timestampMTLCounterSet;
	MVKSemaphoreStyle _vkSemaphoreStyle;
	MTLTimestamp _prevCPUTimestamp = 0;
	MTLTimestamp _prevGPUTimestamp = 0;
	uint32_t _allMemoryTypes;
	uint32_t _hostVisibleMemoryTypes;
	uint32_t _hostCoherentMemoryTypes;
	uint32_t _privateMemoryTypes;
	uint32_t _lazilyAllocatedMemoryTypes;
	bool _hasUnifiedMemory = true;
	bool _isUsingMetalArgumentBuffers = true;
};


#pragma mark -
#pragma mark MVKDevice

typedef enum {
	MVKActivityPerformanceValueTypeDuration,
	MVKActivityPerformanceValueTypeByteCount,
} MVKActivityPerformanceValueType;

typedef struct MVKMTLBlitEncoder {
	id<MTLBlitCommandEncoder> mtlBlitEncoder = nil;
	id<MTLCommandBuffer> mtlCmdBuffer = nil;
} MVKMTLBlitEncoder;

// Arbitrary, after that many barriers with a given source pipeline stage we will wrap around
// and potentially introduce extra synchronization on previous invocations of the same stage.
static const uint32_t kMVKBarrierFenceCount = 64;

/** Represents a Vulkan logical GPU device, associated with a physical device. */
class MVKDevice : public MVKDispatchableVulkanAPIObject {

public:

	/** Returns the Vulkan type of this object. */
	VkObjectType getVkObjectType() override { return VK_OBJECT_TYPE_DEVICE; }

	/** Returns the debug report object type of this object. */
	VkDebugReportObjectTypeEXT getVkDebugReportObjectType() override { return VK_DEBUG_REPORT_OBJECT_TYPE_DEVICE_EXT; }

	/** Returns a pointer to the Vulkan instance. */
	MVKInstance* getInstance() override { return _physicalDevice->_mvkInstance; }

	const MVKPhysicalDevice* getPhysicalDevice() const { return _physicalDevice; }

	/** Returns the name of this device. */
	const char* getName() { return _physicalDevice->_properties.deviceName; }

    /** Returns the common resource factory for creating command resources. */
    MVKCommandResourceFactory* getCommandResourceFactory() { return _commandResourceFactory; }

	/** Returns the function pointer corresponding to the specified named entry point. */
	PFN_vkVoidFunction getProcAddr(const char* pName);

	/** Returns the queue at the specified index within the specified family. */
	MVKQueue* getQueue(uint32_t queueFamilyIndex, uint32_t queueIndex);

	/** Returns the queue described by the specified structure. */
	MVKQueue* getQueue(const VkDeviceQueueInfo2* queueInfo);

	/** Retrieves the queue at the lowest queue and queue family indices used by the app. */
	MVKQueue* getAnyQueue();

	/** Block the current thread until all queues in this device are idle. */
	VkResult waitIdle();
	
	/** Mark this device (and optionally the physical device) as lost. Releases all waits for this device. */
	VkResult markLost(bool alsoMarkPhysicalDevice = false);

	/** Returns whether or not the given descriptor set layout is supported. */
	void getDescriptorSetLayoutSupport(const VkDescriptorSetLayoutCreateInfo* pCreateInfo,
									   VkDescriptorSetLayoutSupport* pSupport);

	/** Populates the device group presentation capabilities. */
	VkResult getDeviceGroupPresentCapabilities(VkDeviceGroupPresentCapabilitiesKHR* pDeviceGroupPresentCapabilities);

	/** Populates the device group surface presentation modes. */
	VkResult getDeviceGroupSurfacePresentModes(MVKSurface* surface, VkDeviceGroupPresentModeFlagsKHR* pModes);

	/** Populates the device group peer memory features. */
	void getPeerMemoryFeatures(uint32_t heapIndex, uint32_t localDevice, uint32_t remoteDevice, VkPeerMemoryFeatureFlags* pPeerMemoryFeatures);

	/** Returns the properties of the host memory pointer. */
	VkResult getMemoryHostPointerProperties(VkExternalMemoryHandleTypeFlagBits handleType,
											const void* pHostPointer,
											VkMemoryHostPointerPropertiesEXT* pMemHostPtrProps);

	/** Samples timestamps from the specified domains and returns the sampled values. */
	void getCalibratedTimestamps(uint32_t timestampCount,
								 const VkCalibratedTimestampInfoEXT* pTimestampInfos,
								 uint64_t* pTimestamps,
								 uint64_t* pMaxDeviation);

#pragma mark Object lifecycle

	MVKBuffer* createBuffer(const VkBufferCreateInfo* pCreateInfo,
							const VkAllocationCallbacks* pAllocator);
	void destroyBuffer(MVKBuffer* mvkBuff,
					   const VkAllocationCallbacks* pAllocator);

    MVKBufferView* createBufferView(const VkBufferViewCreateInfo* pCreateInfo,
                                    const VkAllocationCallbacks* pAllocator);
    void destroyBufferView(MVKBufferView* mvkBuffView,
                       const VkAllocationCallbacks* pAllocator);

	MVKImage* createImage(const VkImageCreateInfo* pCreateInfo,
						  const VkAllocationCallbacks* pAllocator);
	void destroyImage(MVKImage* mvkImg,
					  const VkAllocationCallbacks* pAllocator);

	MVKImageView* createImageView(const VkImageViewCreateInfo* pCreateInfo,
								  const VkAllocationCallbacks* pAllocator);
	void destroyImageView(MVKImageView* mvkImgView, const VkAllocationCallbacks* pAllocator);

	MVKSwapchain* createSwapchain(const VkSwapchainCreateInfoKHR* pCreateInfo,
								  const VkAllocationCallbacks* pAllocator);
	void destroySwapchain(MVKSwapchain* mvkSwpChn,
						  const VkAllocationCallbacks* pAllocator);

	MVKPresentableSwapchainImage* createPresentableSwapchainImage(const VkImageCreateInfo* pCreateInfo,
																  MVKSwapchain* swapchain,
																  uint32_t swapchainIndex,
																  const VkAllocationCallbacks* pAllocator);
	void destroyPresentableSwapchainImage(MVKPresentableSwapchainImage* mvkImg,
										  const VkAllocationCallbacks* pAllocator);

	MVKFence* createFence(const VkFenceCreateInfo* pCreateInfo,
						  const VkAllocationCallbacks* pAllocator);
	void destroyFence(MVKFence* mvkFence,
					  const VkAllocationCallbacks* pAllocator);

	MVKSemaphore* createSemaphore(const VkSemaphoreCreateInfo* pCreateInfo,
								  const VkAllocationCallbacks* pAllocator);
	void destroySemaphore(MVKSemaphore* mvkSem4,
						  const VkAllocationCallbacks* pAllocator);
    
    MVKDeferredOperation* createDeferredOperation(const VkAllocationCallbacks* pAllocator);
    void destroyDeferredOperation(MVKDeferredOperation* mvkDeferredOperation,
                                  const VkAllocationCallbacks* pAllocator);

	MVKEvent* createEvent(const VkEventCreateInfo* pCreateInfo,
						  const VkAllocationCallbacks* pAllocator);
	void destroyEvent(MVKEvent* mvkEvent,
					  const VkAllocationCallbacks* pAllocator);

	MVKQueryPool* createQueryPool(const VkQueryPoolCreateInfo* pCreateInfo,
								  const VkAllocationCallbacks* pAllocator);
	void destroyQueryPool(MVKQueryPool* mvkQP,
						  const VkAllocationCallbacks* pAllocator);

	MVKShaderModule* createShaderModule(const VkShaderModuleCreateInfo* pCreateInfo,
										const VkAllocationCallbacks* pAllocator);
	void destroyShaderModule(MVKShaderModule* mvkShdrMod,
							 const VkAllocationCallbacks* pAllocator);

	MVKPipelineCache* createPipelineCache(const VkPipelineCacheCreateInfo* pCreateInfo,
										  const VkAllocationCallbacks* pAllocator);
	void destroyPipelineCache(MVKPipelineCache* mvkPLC,
							  const VkAllocationCallbacks* pAllocator);

	MVKPipelineLayout* createPipelineLayout(const VkPipelineLayoutCreateInfo* pCreateInfo,
											const VkAllocationCallbacks* pAllocator);
	void destroyPipelineLayout(MVKPipelineLayout* mvkPLL,
							   const VkAllocationCallbacks* pAllocator);

    /**
     * Template function that creates count number of pipelines of type PipelineType,
     * using a collection of configuration information of type PipelineInfoType,
     * and adds the new pipelines to the specified pipeline cache.
     */
    template<typename PipelineType, typename PipelineInfoType>
    VkResult createPipelines(VkPipelineCache pipelineCache,
                             uint32_t count,
                             const PipelineInfoType* pCreateInfos,
                             const VkAllocationCallbacks* pAllocator,
                             VkPipeline* pPipelines);
    void destroyPipeline(MVKPipeline* mvkPPL,
                         const VkAllocationCallbacks* pAllocator);

	MVKSampler* createSampler(const VkSamplerCreateInfo* pCreateInfo,
							  const VkAllocationCallbacks* pAllocator);
	void destroySampler(MVKSampler* mvkSamp,
						const VkAllocationCallbacks* pAllocator);

	MVKSamplerYcbcrConversion* createSamplerYcbcrConversion(const VkSamplerYcbcrConversionCreateInfo* pCreateInfo,
										                    const VkAllocationCallbacks* pAllocator);
	void destroySamplerYcbcrConversion(MVKSamplerYcbcrConversion* mvkSampConv,
								       const VkAllocationCallbacks* pAllocator);

	MVKDescriptorSetLayout* createDescriptorSetLayout(const VkDescriptorSetLayoutCreateInfo* pCreateInfo,
													  const VkAllocationCallbacks* pAllocator);
	void destroyDescriptorSetLayout(MVKDescriptorSetLayout* mvkDSL,
									const VkAllocationCallbacks* pAllocator);

	MVKDescriptorPool* createDescriptorPool(const VkDescriptorPoolCreateInfo* pCreateInfo,
											const VkAllocationCallbacks* pAllocator);
	void destroyDescriptorPool(MVKDescriptorPool* mvkDP,
							   const VkAllocationCallbacks* pAllocator);

	MVKDescriptorUpdateTemplate* createDescriptorUpdateTemplate(const VkDescriptorUpdateTemplateCreateInfo* pCreateInfo,
																const VkAllocationCallbacks* pAllocator);
	void destroyDescriptorUpdateTemplate(MVKDescriptorUpdateTemplate* mvkDUT,
										 const VkAllocationCallbacks* pAllocator);

	MVKFramebuffer* createFramebuffer(const VkFramebufferCreateInfo* pCreateInfo,
									  const VkAllocationCallbacks* pAllocator);
	MVKFramebuffer* createFramebuffer(const VkRenderingInfo* pRenderingInfo,
									  const VkAllocationCallbacks* pAllocator);
	void destroyFramebuffer(MVKFramebuffer* mvkFB,
							const VkAllocationCallbacks* pAllocator);

	MVKRenderPass* createRenderPass(const VkRenderPassCreateInfo* pCreateInfo,
									const VkAllocationCallbacks* pAllocator);
	MVKRenderPass* createRenderPass(const VkRenderPassCreateInfo2* pCreateInfo,
									const VkAllocationCallbacks* pAllocator);
	MVKRenderPass* createRenderPass(const VkRenderingInfo* pRenderingInfo,
									const VkAllocationCallbacks* pAllocator);
	void destroyRenderPass(MVKRenderPass* mvkRP,
						   const VkAllocationCallbacks* pAllocator);

	MVKCommandPool* createCommandPool(const VkCommandPoolCreateInfo* pCreateInfo,
									  const VkAllocationCallbacks* pAllocator);
	void destroyCommandPool(MVKCommandPool* mvkCmdPool,
							const VkAllocationCallbacks* pAllocator);

	MVKDeviceMemory* allocateMemory(const VkMemoryAllocateInfo* pAllocateInfo,
									const VkAllocationCallbacks* pAllocator);
	void freeMemory(MVKDeviceMemory* mvkDevMem,
					const VkAllocationCallbacks* pAllocator);

	VkResult createPrivateDataSlot(const VkPrivateDataSlotCreateInfoEXT* pCreateInfo,
								   const VkAllocationCallbacks* pAllocator,
								   VkPrivateDataSlotEXT* pPrivateDataSlot);

	void destroyPrivateDataSlot(VkPrivateDataSlotEXT privateDataSlot,
								const VkAllocationCallbacks* pAllocator);


#pragma mark Operations

	/** Tell the GPU to be ready to use any of the GPU-addressable buffers. */
	void encodeGPUAddressableBuffers(MVKResourcesCommandEncoderState* rezEncState,
										 MVKShaderStage stage);

	/** Adds the specified host semaphore to be woken upon device loss. */
	void addSemaphore(MVKSemaphoreImpl* sem4);

	/** Removes the specified host semaphore. */
	void removeSemaphore(MVKSemaphoreImpl* sem4);

	/** Adds the specified timeline semaphore to be woken at the specified value upon device loss. */
	void addTimelineSemaphore(MVKTimelineSemaphore* sem4, uint64_t value);

	/** Removes the specified timeline semaphore. */
	void removeTimelineSemaphore(MVKTimelineSemaphore* sem4, uint64_t value);

	/** Applies the specified global memory barrier to all resource issued by this device. */
	void applyMemoryBarrier(MVKPipelineBarrier& barrier,
							MVKCommandEncoder* cmdEncoder,
							MVKCommandUse cmdUse);

	/** Invalidates the memory regions. */
	VkResult invalidateMappedMemoryRanges(uint32_t memRangeCount, const VkMappedMemoryRange* pMemRanges);

	/** Returns the number of Metal render passes needed to render all views. */
	uint32_t getMultiviewMetalPassCount(uint32_t viewMask) const;

	/** Returns the first view to be rendered in the given multiview pass. */
	uint32_t getFirstViewIndexInMetalPass(uint32_t viewMask, uint32_t passIdx) const;

	/** Returns the number of views to be rendered in the given multiview pass. */
	uint32_t getViewCountInMetalPass(uint32_t viewMask, uint32_t passIdx) const;

	/** Populates the specified statistics structure from the current activity performance statistics. */
	void getPerformanceStatistics(MVKPerformanceStatistics* pPerf);

	/** Log all performance statistics. */
	void logPerformanceSummary();


#pragma mark Metal

	/**
	 * Returns an autoreleased options object to be used when compiling MSL shaders.
	 * The requestFastMath parameter is combined with the value of MVKConfiguration::fastMathEnabled
	 * to determine whether to enable fast math optimizations in the compiled shader.
	 * The preserveInvariance parameter indicates that the shader requires the position
	 * output invariance across invocations (typically for the position output).
	 */
	MTLCompileOptions* getMTLCompileOptions(bool requestFastMath = true, bool preserveInvariance = false);

	/** Returns the Metal vertex buffer index to use for the specified vertex attribute binding number.  */
	uint32_t getMetalBufferIndexForVertexAttributeBinding(uint32_t binding);

	/** Returns the memory alignment required for the format when used in a texel buffer. */
	VkDeviceSize getVkFormatTexelBufferAlignment(VkFormat format, MVKBaseObject* mvkObj);

    /** 
     * Returns the MTLBuffer used to hold occlusion query results, 
     * when all query pools use the same MTLBuffer.
     */
    id<MTLBuffer> getGlobalVisibilityResultMTLBuffer();

    /**
     * Expands the visibility results buffer, used for occlusion queries, by replacing the
     * existing buffer with a new MTLBuffer that is large enough to accommodate all occlusion
     * queries created to date, including those defined in the specified query pool.
     * Returns the previous query count, before the new queries were added, which can
     * be used by the new query pool to locate its queries within the single large buffer.
     */
    uint32_t expandVisibilityResultMTLBuffer(uint32_t queryCount);

	/** Returns the GPU sample counter used for timestamps. */
	id<MTLCounterSet> getTimestampMTLCounterSet() { return _physicalDevice->_timestampMTLCounterSet; }

    /** Returns the memory type index corresponding to the specified Metal memory storage mode. */
    uint32_t getVulkanMemoryTypeIndex(MTLStorageMode mtlStorageMode);

	/** Returns a default MTLSamplerState to populate empty array element descriptors. */
	id<MTLSamplerState> getDefaultMTLSamplerState();

	/**
	 * Returns a MTLBuffer of length one that can be used as a dummy to
	 * create a no-op BLIT encoder based on filling this single-byte buffer.
	 */
	id<MTLBuffer> getDummyBlitMTLBuffer();

	/**
	 * Returns whether MTLCommandBuffers can be prefilled.
	 *
	 * This depends both on whether the app config has requested prefilling, and whether doing so will
	 * interfere with other requested features, such as updating resource descriptors after bindings.
	 */
	bool shouldPrefillMTLCommandBuffers();

	/**
	 * Checks if automatic GPU capture is supported, and is enabled for the specified auto
	 * capture scope, and if so, starts capturing from the specified Metal capture object.
	 * The capture will be made either to Xcode, or to a file if one has been configured.
	 *
	 * The mtlCaptureObject must be one of:
	 *   - MTLDevice for scope MVK_CONFIG_AUTO_GPU_CAPTURE_SCOPE_DEVICE
	 *   - MTLCommandQueue for scopes MVK_CONFIG_AUTO_GPU_CAPTURE_SCOPE_FRAME
	 *       and MVK_CONFIG_AUTO_GPU_CAPTURE_SCOPE_ON_DEMAND.
	 */
	void startAutoGPUCapture(MVKConfigAutoGPUCaptureScope autoGPUCaptureScope, id mtlCaptureObject);

	/**
	 * Checks if automatic GPU capture is enabled for the specified
	 * auto capture scope, and if so, stops capturing.
	 */
	void stopAutoGPUCapture(MVKConfigAutoGPUCaptureScope autoGPUCaptureScope);

	/** Returns whether this instance is currently automatically capturing a GPU trace. */
	bool isCurrentlyAutoGPUCapturing() { return _isCurrentlyAutoGPUCapturing; }

	/** Returns the Metal objects underpinning the Vulkan objects indicated in the pNext chain of pMetalObjectsInfo. */
	void getMetalObjects(VkExportMetalObjectsInfoEXT* pMetalObjectsInfo);

<<<<<<< HEAD
	void* getResourceIdFromHandle(const VkMemoryGetMetalHandleInfoEXT* pGetMetalHandleInfo) const;

=======
#if !MVK_XCODE_16
	void makeResident(id allocation) {}
#else
	void makeResident(id<MTLAllocation> allocation) {
		@synchronized(_residencySet) {
			[_residencySet addAllocation: allocation];
			[_residencySet commit];
		}
	}
#endif

#if !MVK_XCODE_16
	void removeResidency(id allocation) {}
#else
	void removeResidency(id<MTLAllocation> allocation) {
		@synchronized(_residencySet) {
			[_residencySet removeAllocation:allocation];
			[_residencySet commit];
		}
	}
#endif

	void addResidencySet(id<MTLCommandQueue> queue) {
#if MVK_XCODE_16
		if (_residencySet) [queue addResidencySet:_residencySet];
#endif
	}

	void removeResidencySet(id<MTLCommandQueue> queue) {
#if MVK_XCODE_16
		if (_residencySet) [queue removeResidencySet:_residencySet];
#endif
	}

	bool hasResidencySet() {
#if MVK_XCODE_16
		return _residencySet != nil;
#else
		return false;
#endif
	}
>>>>>>> 2048427e

#pragma mark Construction

	/** Constructs an instance on the specified physical device. */
	MVKDevice(MVKPhysicalDevice* physicalDevice, const VkDeviceCreateInfo* pCreateInfo);

	~MVKDevice() override;

    /**
     * Returns a reference to this object suitable for use as a Vulkan API handle.
     * This is the compliment of the getMVKDevice() method.
     */
    VkDevice getVkDevice() { return (VkDevice)getVkHandle(); }

    /**
     * Retrieves the MVKDevice instance referenced by the VkDevice handle.
     * This is the compliment of the getVkDevice() method.
     */
    static inline MVKDevice* getMVKDevice(VkDevice vkDevice) {
        return (MVKDevice*)getDispatchableObject(vkDevice);
    }

#pragma mark Barriers

	/** Returns a Metal fence to update for the given barrier stage. */
	id<MTLFence> getBarrierStageFence(id<MTLCommandBuffer> mtlCommandBuffer, MVKBarrierStage stage);

	/** Returns a Metal fence by its stage and slot index. */
	id<MTLFence> getFence(MVKBarrierStage stage, int index) {
		return _barrierFences[stage][index];
	}

protected:
	friend class MVKDeviceTrackingMixin;

	void propagateDebugName() override  {}
	MVKBuffer* addBuffer(MVKBuffer* mvkBuff);
	MVKBuffer* removeBuffer(MVKBuffer* mvkBuff);
	MVKImage* addImage(MVKImage* mvkImg);
	MVKImage* removeImage(MVKImage* mvkImg);
    void initPerformanceTracking();
	void initPhysicalDevice(MVKPhysicalDevice* physicalDevice, const VkDeviceCreateInfo* pCreateInfo);
	void initQueues(const VkDeviceCreateInfo* pCreateInfo);
	void reservePrivateData(const VkDeviceCreateInfo* pCreateInfo);
	void enableFeatures(const VkDeviceCreateInfo* pCreateInfo);
	template<typename S> void enableFeatures(S* pEnabled, const S* pRequested, const S* pAvailable, uint32_t count);
	template<typename S> void enableFeatures(S* pRequested, VkBool32* pEnabledBools, const VkBool32* pRequestedBools, const VkBool32* pAvailableBools, uint32_t count);
	void enableExtensions(const VkDeviceCreateInfo* pCreateInfo);
	void updateActivityPerformance(MVKPerformanceTracker& activity, double currentValue);
    const char* getActivityPerformanceDescription(MVKPerformanceTracker& activity, MVKPerformanceStatistics& perfStats);
	MVKActivityPerformanceValueType getActivityPerformanceValueType(MVKPerformanceTracker& activity, MVKPerformanceStatistics& perfStats);
	void logActivityInline(MVKPerformanceTracker& activity, MVKPerformanceStatistics& perfStats);
	void logActivityDuration(MVKPerformanceTracker& activity, MVKPerformanceStatistics& perfStats, bool isInline = false);
	void logActivityByteCount(MVKPerformanceTracker& activity, MVKPerformanceStatistics& perfStats, bool isInline = false);
	void getDescriptorVariableDescriptorCountLayoutSupport(const VkDescriptorSetLayoutCreateInfo* pCreateInfo,
														   VkDescriptorSetLayoutSupport* pSupport,
														   VkDescriptorSetVariableDescriptorCountLayoutSupport* pVarDescSetCountSupport);
	bool readGPUCapturePipe() { char dummy; return _capturePipeFileDesc >= 0 && read(_capturePipeFileDesc, &dummy, 1) > 0; };

	MVKPhysicalDevice* _physicalDevice = nullptr;
	MVKExtensionList _enabledExtensions;
	VkPhysicalDeviceFeatures _enabledFeatures;
	MVKPhysicalDeviceVulkan12FeaturesNoExt _enabledVulkan12FeaturesNoExt;

	// List of extended device feature enabling structures, as member variables.
#define MVK_DEVICE_FEATURE(structName, enumName, flagCount) \
	VkPhysicalDevice##structName##Features _enabled##structName##Features;
#define MVK_DEVICE_FEATURE_EXTN(structName, enumName, extnSfx, flagCount) \
	VkPhysicalDevice##structName##Features##extnSfx _enabled##structName##Features;
#include "MVKDeviceFeatureStructs.def"

	id<MTLFence> _barrierFences[kMVKBarrierStageCount][kMVKBarrierFenceCount];

	MVKPerformanceStatistics _performanceStats;
    MVKCommandResourceFactory* _commandResourceFactory = nullptr;
	MVKSmallVector<MVKSmallVector<MVKQueue*, kMVKQueueCountPerQueueFamily>, kMVKQueueFamilyCount> _queuesByQueueFamilyIndex;
	MVKSmallVector<MVKResource*> _resources;
	MVKSmallVector<MVKBuffer*> _gpuAddressableBuffers;
	MVKSmallVector<MVKPrivateDataSlot*> _privateDataSlots;
	MVKSmallVector<bool> _privateDataSlotsAvailability;
	MVKSmallVector<MVKSemaphoreImpl*> _awaitingSemaphores;
	MVKSmallVector<std::pair<MVKTimelineSemaphore*, uint64_t>> _awaitingTimelineSem4s;
	std::mutex _rezLock;
	std::mutex _sem4Lock;
    std::mutex _perfLock;
	std::mutex _vizLock;
	std::string _capturePipeFileName;
    id<MTLBuffer> _globalVisibilityResultMTLBuffer = nil;
	id<MTLSamplerState> _defaultMTLSamplerState = nil;
	id<MTLBuffer> _dummyBlitMTLBuffer = nil;
#if MVK_XCODE_16
	id<MTLResidencySet> _residencySet = nil;
#endif
    uint32_t _globalVisibilityQueryCount = 0;
	int _capturePipeFileDesc = -1;
	bool _isPerformanceTracking = false;
	bool _isCurrentlyAutoGPUCapturing = false;

};


#pragma mark -
#pragma mark MVKDeviceTrackingMixin

/**
 * This mixin class adds the ability for an object to track the device that created it.
 *
 * As a mixin, this class should only be used as a component of multiple inheritance.
 * Any class that inherits from this class should also inherit from MVKBaseObject.
 * This requirement is to avoid the diamond problem of multiple inheritance.
 */
class MVKDeviceTrackingMixin {

public:

	/** Returns the device for which this object was created. */
	MVKDevice* getDevice() { return _device; }

	/** Returns the physical device underlying this logical device. */
	MVKPhysicalDevice* getPhysicalDevice() { return _device->_physicalDevice; }

	/** Returns the underlying Metal device. */
	id<MTLDevice> getMTLDevice() { return _device->_physicalDevice->_mtlDevice; }

	/** Returns whether the GPU is a unified memory device. */
	bool isUnifiedMemoryGPU() { return _device->_physicalDevice->_hasUnifiedMemory; }

	/** Returns whether the GPU is Apple Silicon. */
	bool isAppleGPU() { return _device->_physicalDevice->_gpuCapabilities.isAppleGPU; }

	/** Returns whether this device is using one Metal argument buffer for each descriptor set, on multiple pipeline and pipeline stages. */
	virtual bool isUsingMetalArgumentBuffers() { return _device->_physicalDevice->_isUsingMetalArgumentBuffers; };

	/** Returns whether this device needs Metal argument buffer encoders to populate argument buffer content. */
	bool needsMetalArgumentBufferEncoders() { return _device->_physicalDevice->_metalFeatures.needsArgumentBufferEncoders; };

	/** Returns info about the pixel format supported by the physical device. */
	MVKPixelFormats* getPixelFormats() { return &_device->_physicalDevice->_pixelFormats; }

	/** The list of Vulkan extensions, indicating whether each has been enabled by the app for this device. */
	MVKExtensionList& getEnabledExtensions() { return _device->_enabledExtensions; }

	/** Device features available and enabled. */
	VkPhysicalDeviceFeatures& getEnabledFeatures() { return _device->_enabledFeatures; }

	// List of extended device feature enabling structures, as getEnabledXXXFeatures() functions.
#define MVK_DEVICE_FEATURE(structName, enumName, flagCount) \
	VkPhysicalDevice##structName##Features& getEnabled##structName##Features() { return _device->_enabled##structName##Features; }
#define MVK_DEVICE_FEATURE_EXTN(structName, enumName, extnSfx, flagCount) \
	VkPhysicalDevice##structName##Features##extnSfx& getEnabled##structName##Features() { return _device->_enabled##structName##Features; }
#include "MVKDeviceFeatureStructs.def"

	/** Pointer to the Metal-specific features of the underlying physical device. */
	const MVKPhysicalDeviceMetalFeatures& getMetalFeatures() { return _device->_physicalDevice->_metalFeatures; }

	/** Pointer to the properties of the underlying physical device. */
	const VkPhysicalDeviceProperties& getDeviceProperties() { return _device->_physicalDevice->_properties; }

	/** Pointer to the memory properties of the underlying physical device. */
	const VkPhysicalDeviceMemoryProperties& getDeviceMemoryProperties() { return _device->_physicalDevice->_memoryProperties; }

	/** Performance statistics. */
	MVKPerformanceStatistics& getPerformanceStats() { return _device->_performanceStats; }

	/**
	 * If performance is being tracked, returns a monotonic timestamp value for use performance timestamping.
	 * The returned value corresponds to the number of CPU "ticks" since the app was initialized.
	 *
	 * Call this function twice, then use the functions mvkGetElapsedNanoseconds() or mvkGetElapsedMilliseconds()
	 * to determine the number of nanoseconds or milliseconds between the two calls.
	 */
	uint64_t getPerformanceTimestamp() { return _device->_isPerformanceTracking ? mvkGetTimestamp() : 0; }

	/**
	 * If performance is being tracked, adds the performance for an activity with a duration interval
	 * between the start and end times, measured in milliseconds, to the given performance statistics.
	 *
	 * If endTime is zero or not supplied, the current time is used.
	 * If addAlways is true, the duration is tracked even if performance tracking is disabled.
	 */
	void addPerformanceInterval(MVKPerformanceTracker& perfTracker, uint64_t startTime, uint64_t endTime = 0, bool addAlways = false) {
		if (_device->_isPerformanceTracking || addAlways) {
			_device->updateActivityPerformance(perfTracker, mvkGetElapsedMilliseconds(startTime, endTime));
		}
	};

	/** Constructs an instance for the specified device. */
	MVKDeviceTrackingMixin(MVKDevice* device) : _device(device) { assert(_device); }

	virtual ~MVKDeviceTrackingMixin() {}

protected:
	MVKDevice* _device;
};


#pragma mark -
#pragma mark MVKBaseDeviceObject

/** Represents an object that is spawned from a Vulkan device, and tracks that device. */
class MVKBaseDeviceObject : public MVKBaseObject, public MVKDeviceTrackingMixin {

public:

	/** Constructs an instance for the specified device. */
	MVKBaseDeviceObject(MVKDevice* device) : MVKDeviceTrackingMixin(device) {}
};


#pragma mark -
#pragma mark MVKVulkanAPIDeviceObject

/** Abstract class that represents an opaque Vulkan API handle object spawned from a Vulkan device. */
class MVKVulkanAPIDeviceObject : public MVKVulkanAPIObject, public MVKDeviceTrackingMixin {

public:

	/** Returns a pointer to the Vulkan instance. */
	MVKInstance* getInstance() override { return _device ? _device->getInstance() : nullptr; }

	/** Constructs an instance for the specified device. */
	MVKVulkanAPIDeviceObject(MVKDevice* device) : MVKDeviceTrackingMixin(device) {}
};


#pragma mark -
#pragma mark MVKPrivateDataSlot

/** Private data slot. */
class MVKPrivateDataSlot : public MVKVulkanAPIDeviceObject {

public:

	/** Returns the Vulkan type of this object. */
	VkObjectType getVkObjectType() override { return VK_OBJECT_TYPE_PRIVATE_DATA_SLOT_EXT; }

	/** Returns the debug report object type of this object. */
	VkDebugReportObjectTypeEXT getVkDebugReportObjectType() override { return VK_DEBUG_REPORT_OBJECT_TYPE_UNKNOWN_EXT; }

	void setData(VkObjectType objectType, uint64_t objectHandle, uint64_t data) { _privateData[objectHandle] = data; }

	uint64_t getData(VkObjectType objectType, uint64_t objectHandle) { return _privateData[objectHandle]; }

	void clearData() { _privateData.clear(); }

	MVKPrivateDataSlot(MVKDevice* device) : MVKVulkanAPIDeviceObject(device) {}

protected:
	void propagateDebugName() override {}

	std::unordered_map<uint64_t, uint64_t> _privateData;
};


#pragma mark -
#pragma mark MVKDeviceObjectPool

/** Manages a pool of instances of a particular object type that requires an MVKDevice during construction. */
template <class T>
class MVKDeviceObjectPool : public MVKObjectPool<T>, public MVKDeviceTrackingMixin {

public:

	/** Returns the Vulkan API opaque object controlling this object. */
	MVKVulkanAPIObject* getVulkanAPIObject() override { return _device; };

	/**
	 * Configures this instance for the device, and either use pooling, or not, depending
	 * on the value of isPooling, which defaults to true if not indicated explicitly.
	 */
	MVKDeviceObjectPool(MVKDevice* device, bool isPooling = true) : MVKObjectPool<T>(isPooling), MVKDeviceTrackingMixin(device) {}

protected:
	T* newObject() override { return new T(_device); }

};


#pragma mark -
#pragma mark Support functions

/**
 * Returns an autoreleased array containing the MTLDevices available on this system,
 * sorted according to power, with higher power GPU's at the front of the array.
 * This ensures that a lazy app that simply grabs the first GPU will get a high-power
 * one by default. If MVKConfiguration::forceLowPowerGPU is enabled, the returned
 * array will only include low-power devices. The instance may be a nullptr.
 */
NSArray<id<MTLDevice>>* mvkGetAvailableMTLDevicesArray(MVKInstance* instance);

/** Returns the registry ID of the specified device, or zero if the device does not have a registry ID. */
uint64_t mvkGetRegistryID(id<MTLDevice> mtlDevice);

/**
 * Returns a value identifying the physical location of the specified device.
 * The returned value is a hash of the location, locationNumber, peerGroupID,
 * and peerIndex properties of the device. On devices with only one built-in GPU,
 * the returned value will be zero.
 */
uint64_t mvkGetLocationID(id<MTLDevice> mtlDevice);<|MERGE_RESOLUTION|>--- conflicted
+++ resolved
@@ -831,10 +831,8 @@
 	/** Returns the Metal objects underpinning the Vulkan objects indicated in the pNext chain of pMetalObjectsInfo. */
 	void getMetalObjects(VkExportMetalObjectsInfoEXT* pMetalObjectsInfo);
 
-<<<<<<< HEAD
 	void* getResourceIdFromHandle(const VkMemoryGetMetalHandleInfoEXT* pGetMetalHandleInfo) const;
 
-=======
 #if !MVK_XCODE_16
 	void makeResident(id allocation) {}
 #else
@@ -876,7 +874,6 @@
 		return false;
 #endif
 	}
->>>>>>> 2048427e
 
 #pragma mark Construction
 
