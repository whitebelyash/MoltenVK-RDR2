/*
 * MVKDevice.mm
 *
 * Copyright (c) 2015-2024 The Brenwill Workshop Ltd. (http://www.brenwill.com)
 *
 * Licensed under the Apache License, Version 2.0 (the "License");
 * you may not use this file except in compliance with the License.
 * You may obtain a copy of the License at
 * 
 *     http://www.apache.org/licenses/LICENSE-2.0
 * 
 * Unless required by applicable law or agreed to in writing, software
 * distributed under the License is distributed on an "AS IS" BASIS,
 * WITHOUT WARRANTIES OR CONDITIONS OF ANY KIND, either express or implied.
 * See the License for the specific language governing permissions and
 * limitations under the License.
 */

#include "MVKInstance.h"
#include "MVKDevice.h"
#include "MVKQueue.h"
#include "MVKSurface.h"
#include "MVKBuffer.h"
#include "MVKImage.h"
#include "MVKSwapchain.h"
#include "MVKQueryPool.h"
#include "MVKShaderModule.h"
#include "MVKPipeline.h"
#include "MVKFramebuffer.h"
#include "MVKRenderPass.h"
#include "MVKSync.h"
#include "MVKCommandPool.h"
#include "MVKFoundation.h"
#include "MVKCodec.h"
#include "MVKStrings.h"
#include <MoltenVKShaderConverter/SPIRVToMSLConverter.h>

#import "CAMetalLayer+MoltenVK.h"

#include <sys/stat.h>
#include <cmath>

using namespace std;


#if MVK_IOS_OR_TVOS
#	include <UIKit/UIKit.h>
#	define MVKViewClass		UIView
#endif
#if MVK_MACOS
#	include <AppKit/AppKit.h>
#	define MVKViewClass		NSView
#endif

// Suppress unused variable warnings to allow us to define these all in one place,
// but use them in platform-conditional code blocks.
#pragma clang diagnostic push
#pragma clang diagnostic ignored "-Wunused-variable"

static const uint32_t kAMDVendorId = 0x1002;
static const uint32_t kAppleVendorId = 0x106b;
static const uint32_t kIntelVendorId = 0x8086;
static const uint32_t kNVVendorId = 0x10de;

static const uint32_t kAMDRadeonRX5700DeviceId = 0x731f;
static const uint32_t kAMDRadeonRX5500DeviceId = 0x7340;
static const uint32_t kAMDRadeonRX6800DeviceId = 0x73bf;
static const uint32_t kAMDRadeonRX6700DeviceId = 0x73df;
static const uint32_t kAMDRadeonRX6600DeviceId = 0x73ff;

static const uint32_t kMaxTimeDomains = 2;

#pragma clang diagnostic pop


#pragma mark -
#pragma mark MVKMTLDeviceCapabilities

#define supportsGPUFam(gpuFam, mtlDev)  ([mtlDev respondsToSelector: @selector(supportsFamily:)] && [mtlDev supportsFamily: MTLGPUFamily ##gpuFam])

#if MVK_IOS
#define supportsIOSGPU(gpuIdx, mtlDev)  [mtlDev supportsFeatureSet: MTLFeatureSet_iOS_GPUFamily ##gpuIdx ##_v1]
#else
#define supportsIOSGPU(gpuIdx, mtlDev)  false
#endif

#if MVK_TVOS
#define supportsTVOSGPU(gpuIdx, mtlDev)  [mtlDev supportsFeatureSet: MTLFeatureSet_tvOS_GPUFamily ##gpuIdx ##_v1]
#else
#define supportsTVOSGPU(gpuIdx, mtlDev)  false
#endif

#define returnGPUValIf(gpuType, gpuIdx)  if (supports ##gpuType ##gpuIdx) { return gpuIdx; }

uint8_t MVKMTLDeviceCapabilities::getHighestAppleGPU() const {
	returnGPUValIf(Apple, 9);
	returnGPUValIf(Apple, 8);
	returnGPUValIf(Apple, 7);
	returnGPUValIf(Apple, 6);
	returnGPUValIf(Apple, 5);
	returnGPUValIf(Apple, 4);
	returnGPUValIf(Apple, 3);
	returnGPUValIf(Apple, 2);
	returnGPUValIf(Apple, 1);
	return 0;
}

uint8_t MVKMTLDeviceCapabilities::getHighestMacGPU() const {
	returnGPUValIf(Mac, 2);
	returnGPUValIf(Mac, 1);
	return 0;
}

MVKMTLDeviceCapabilities::MVKMTLDeviceCapabilities(id<MTLDevice> mtlDev) {
	mvkClear(this);
	supportsApple1 = supportsGPUFam(Apple1, mtlDev) || supportsIOSGPU(1, mtlDev) || supportsTVOSGPU(1, mtlDev);
	supportsApple2 = supportsGPUFam(Apple2, mtlDev) || supportsIOSGPU(2, mtlDev) || supportsTVOSGPU(1, mtlDev);
	supportsApple3 = supportsGPUFam(Apple3, mtlDev) || supportsIOSGPU(3, mtlDev) || supportsTVOSGPU(2, mtlDev);
	supportsApple4 = supportsGPUFam(Apple4, mtlDev) || supportsIOSGPU(4, mtlDev);
	supportsApple5 = supportsGPUFam(Apple5, mtlDev) || supportsIOSGPU(5, mtlDev);
#if MVK_XCODE_12
	supportsApple6 = supportsGPUFam(Apple6, mtlDev);
#endif
#if MVK_XCODE_13
	supportsApple7 = supportsGPUFam(Apple7, mtlDev);
#endif
#if MVK_XCODE_14
	supportsApple8 = supportsGPUFam(Apple8, mtlDev);
	supportsMetal3 = supportsGPUFam(Metal3, mtlDev);
#endif
#if MVK_XCODE_15 && !MVK_TVOS && !MVK_VISIONOS
	supportsApple9 = supportsGPUFam(Apple9, mtlDev);
#endif
	supportsMac1 = MVK_MACOS;	// Incl Mac1 & MacCatalyst1
	supportsMac2 = MVK_MACOS;	// Incl Mac2 & MacCatalyst2

	isAppleGPU = supportsApple1;

#if MVK_XCODE_14_3 || (MVK_XCODE_12 && MVK_MACOS && !MVK_MACCAT)
	if ([mtlDev respondsToSelector: @selector(supportsBCTextureCompression)]) {
		supportsBCTextureCompression = mtlDev.supportsBCTextureCompression;
	}
#else
	supportsBCTextureCompression = supportsMac1;
#endif
#if MVK_MACOS
	supportsDepth24Stencil8 = mtlDev.isDepth24Stencil8PixelFormatSupported;
#endif
#if MVK_XCODE_14 || (MVK_XCODE_12 && !MVK_TVOS)
	if ([mtlDev respondsToSelector: @selector(supports32BitFloatFiltering)]) {
		supports32BitFloatFiltering = mtlDev.supports32BitFloatFiltering;
	}
	if ([mtlDev respondsToSelector: @selector(supports32BitMSAA)]) {
		supports32BitMSAA = mtlDev.supports32BitMSAA;
	}
#endif
}


#pragma mark -
#pragma mark MVKPhysicalDevice

#define supportsMTLGPUFamily(gpuFam)  _gpuCapabilities.supports ##gpuFam

VkResult MVKPhysicalDevice::getExtensionProperties(const char* pLayerName, uint32_t* pCount, VkExtensionProperties* pProperties) {
	return _supportedExtensions.getProperties(pCount, pProperties);
}

void MVKPhysicalDevice::getFeatures(VkPhysicalDeviceFeatures* features) {
    *features = _features;
}

void MVKPhysicalDevice::getFeatures(VkPhysicalDeviceFeatures2* features) {

	// Create a SSOT for these Vulkan 1.1 features, which can be queried via two mechanisms here.
	VkPhysicalDeviceVulkan11Features supportedFeats11 = {
		.sType = VK_STRUCTURE_TYPE_PHYSICAL_DEVICE_VULKAN_1_1_FEATURES,
		.pNext = nullptr,
		.storageBuffer16BitAccess = true,
		.uniformAndStorageBuffer16BitAccess = true,
		.storagePushConstant16 = true,
		.storageInputOutput16 = true,
		.multiview = true,
		.multiviewGeometryShader = false,
		.multiviewTessellationShader = false,		// FIXME
		.variablePointersStorageBuffer = true,
		.variablePointers = true,
		.protectedMemory = false,
		.samplerYcbcrConversion = true,
		.shaderDrawParameters = true,
	};

	// Create a SSOT for these Vulkan 1.2 features, which can be queried via two mechanisms here.
	VkPhysicalDeviceVulkan12Features supportedFeats12 = {
		.sType = VK_STRUCTURE_TYPE_PHYSICAL_DEVICE_VULKAN_1_2_FEATURES,
		.pNext = nullptr,
		.samplerMirrorClampToEdge = _vulkan12FeaturesNoExt.samplerMirrorClampToEdge,
		.drawIndirectCount = _vulkan12FeaturesNoExt.drawIndirectCount,
		.storageBuffer8BitAccess = true,
		.uniformAndStorageBuffer8BitAccess = true,
		.storagePushConstant8 = true,
		.shaderBufferInt64Atomics = false,
		.shaderSharedInt64Atomics = false,
		.shaderFloat16 = true,
		.shaderInt8 = true,
		.descriptorIndexing = _vulkan12FeaturesNoExt.descriptorIndexing,
		.shaderInputAttachmentArrayDynamicIndexing = _metalFeatures.arrayOfTextures,
		.shaderUniformTexelBufferArrayDynamicIndexing = _metalFeatures.arrayOfTextures,
		.shaderStorageTexelBufferArrayDynamicIndexing = _metalFeatures.arrayOfTextures,
		.shaderUniformBufferArrayNonUniformIndexing = true,
		.shaderSampledImageArrayNonUniformIndexing = _metalFeatures.arrayOfTextures && _metalFeatures.arrayOfSamplers,
		.shaderStorageBufferArrayNonUniformIndexing = true,
		.shaderStorageImageArrayNonUniformIndexing = _metalFeatures.arrayOfTextures,
		.shaderInputAttachmentArrayNonUniformIndexing = _metalFeatures.arrayOfTextures,
		.shaderUniformTexelBufferArrayNonUniformIndexing = _metalFeatures.arrayOfTextures,
		.shaderStorageTexelBufferArrayNonUniformIndexing = _metalFeatures.arrayOfTextures,
		.descriptorBindingUniformBufferUpdateAfterBind = true,
		.descriptorBindingSampledImageUpdateAfterBind = true,
		.descriptorBindingStorageImageUpdateAfterBind = true,
		.descriptorBindingStorageBufferUpdateAfterBind = true,
		.descriptorBindingUniformTexelBufferUpdateAfterBind = true,
		.descriptorBindingStorageTexelBufferUpdateAfterBind = true,
		.descriptorBindingUpdateUnusedWhilePending = true,
		.descriptorBindingPartiallyBound = true,
		.descriptorBindingVariableDescriptorCount = true,
		.runtimeDescriptorArray = true,
		.samplerFilterMinmax = _vulkan12FeaturesNoExt.samplerFilterMinmax,
		.scalarBlockLayout = true,
		.imagelessFramebuffer = true,
		.uniformBufferStandardLayout = true,
		.shaderSubgroupExtendedTypes = _metalFeatures.simdPermute || _metalFeatures.quadPermute,
		.separateDepthStencilLayouts = true,
		.hostQueryReset = true,
		.timelineSemaphore = true,
		.bufferDeviceAddress = mvkSupportsBufferDeviceAddress(),
		.bufferDeviceAddressCaptureReplay = false,
		.bufferDeviceAddressMultiDevice = false,
		.vulkanMemoryModel = true,
		.vulkanMemoryModelDeviceScope = true,
		.vulkanMemoryModelAvailabilityVisibilityChains = false,
		.shaderOutputViewportIndex = _vulkan12FeaturesNoExt.shaderOutputViewportIndex,
		.shaderOutputLayer = _vulkan12FeaturesNoExt.shaderOutputLayer,
		.subgroupBroadcastDynamicId = _vulkan12FeaturesNoExt.subgroupBroadcastDynamicId,
	};

	// Create a SSOT for these Vulkan 1.3 features, which can be queried via two mechanisms here.
	VkPhysicalDeviceVulkan13Features supportedFeats13 = {
		.sType = VK_STRUCTURE_TYPE_PHYSICAL_DEVICE_VULKAN_1_3_FEATURES,
		.pNext = nullptr,
		.robustImageAccess = true,
		.inlineUniformBlock = true,
		.descriptorBindingInlineUniformBlockUpdateAfterBind = true,
		.pipelineCreationCacheControl = true,
		.privateData = true,
		.shaderDemoteToHelperInvocation = mvkOSVersionIsAtLeast(11.0, 14.0, 1.0),
		.shaderTerminateInvocation = true,
		.subgroupSizeControl = _metalFeatures.simdPermute || _metalFeatures.quadPermute,
		.computeFullSubgroups = _metalFeatures.simdPermute || _metalFeatures.quadPermute,
		.synchronization2 = true,
		.textureCompressionASTC_HDR = _metalFeatures.astcHDRTextures,
		.shaderZeroInitializeWorkgroupMemory = true,
		.dynamicRendering = true,
		.shaderIntegerDotProduct = true,
		.maintenance4 = true,
	};

	features->sType = VK_STRUCTURE_TYPE_PHYSICAL_DEVICE_FEATURES_2;
	features->features = _features;
	for (auto* next = (VkBaseOutStructure*)features->pNext; next; next = next->pNext) {
		switch ((uint32_t)next->sType) {
			case VK_STRUCTURE_TYPE_PHYSICAL_DEVICE_VULKAN_1_1_FEATURES: {
				// Copy from supportedFeats11, but keep pNext as is.
				auto* pFeats11 = (VkPhysicalDeviceVulkan11Features*)next;
				supportedFeats11.pNext = pFeats11->pNext;
				*pFeats11 = supportedFeats11;
				break;
			}
			case VK_STRUCTURE_TYPE_PHYSICAL_DEVICE_VULKAN_1_2_FEATURES: {
				// Copy from supportedFeats12, but keep pNext as is.
				auto* pFeats12 = (VkPhysicalDeviceVulkan12Features*)next;
				supportedFeats12.pNext = pFeats12->pNext;
				*pFeats12 = supportedFeats12;
				break;
			}
			case VK_STRUCTURE_TYPE_PHYSICAL_DEVICE_VULKAN_1_3_FEATURES: {
				// Copy from supportedFeats13, but keep pNext as is.
				auto* pFeats13 = (VkPhysicalDeviceVulkan13Features*)next;
				supportedFeats13.pNext = pFeats13->pNext;
				*pFeats13 = supportedFeats13;
				break;
			}

			// For consistency and ease of admin, keep the following list in the same order as in MVKDeviceFeatureStructs.def
			case VK_STRUCTURE_TYPE_PHYSICAL_DEVICE_16BIT_STORAGE_FEATURES: {
				auto* storageFeatures = (VkPhysicalDevice16BitStorageFeatures*)next;
				storageFeatures->storageBuffer16BitAccess = supportedFeats11.storageBuffer16BitAccess;
				storageFeatures->uniformAndStorageBuffer16BitAccess = supportedFeats11.uniformAndStorageBuffer16BitAccess;
				storageFeatures->storagePushConstant16 = supportedFeats11.storagePushConstant16;
				storageFeatures->storageInputOutput16 = supportedFeats11.storageInputOutput16;
				break;
			}
			case VK_STRUCTURE_TYPE_PHYSICAL_DEVICE_8BIT_STORAGE_FEATURES: {
				auto* storageFeatures = (VkPhysicalDevice8BitStorageFeatures*)next;
				storageFeatures->storageBuffer8BitAccess = supportedFeats12.storagePushConstant8;
				storageFeatures->uniformAndStorageBuffer8BitAccess = supportedFeats12.storagePushConstant8;
				storageFeatures->storagePushConstant8 = supportedFeats12.storagePushConstant8;
				break;
			}
			case VK_STRUCTURE_TYPE_PHYSICAL_DEVICE_BUFFER_DEVICE_ADDRESS_FEATURES:
			case VK_STRUCTURE_TYPE_PHYSICAL_DEVICE_BUFFER_DEVICE_ADDRESS_FEATURES_EXT: {
				auto* bufferDeviceAddressFeatures = (VkPhysicalDeviceBufferDeviceAddressFeatures*)next;
				bufferDeviceAddressFeatures->bufferDeviceAddress = supportedFeats12.bufferDeviceAddress;
				bufferDeviceAddressFeatures->bufferDeviceAddressCaptureReplay = supportedFeats12.bufferDeviceAddressCaptureReplay;
				bufferDeviceAddressFeatures->bufferDeviceAddressMultiDevice = supportedFeats12.bufferDeviceAddressMultiDevice;
				break;
			}
			case VK_STRUCTURE_TYPE_PHYSICAL_DEVICE_DESCRIPTOR_INDEXING_FEATURES: {
				auto* pDescIdxFeatures = (VkPhysicalDeviceDescriptorIndexingFeatures*)next;
				pDescIdxFeatures->shaderInputAttachmentArrayDynamicIndexing = supportedFeats12.shaderInputAttachmentArrayDynamicIndexing;
				pDescIdxFeatures->shaderUniformTexelBufferArrayDynamicIndexing = supportedFeats12.shaderUniformTexelBufferArrayDynamicIndexing;
				pDescIdxFeatures->shaderStorageTexelBufferArrayDynamicIndexing = supportedFeats12.shaderStorageTexelBufferArrayDynamicIndexing;
				pDescIdxFeatures->shaderUniformBufferArrayNonUniformIndexing = supportedFeats12.shaderUniformBufferArrayNonUniformIndexing;
				pDescIdxFeatures->shaderSampledImageArrayNonUniformIndexing = supportedFeats12.shaderSampledImageArrayNonUniformIndexing;
				pDescIdxFeatures->shaderStorageBufferArrayNonUniformIndexing = supportedFeats12.shaderStorageBufferArrayNonUniformIndexing;
				pDescIdxFeatures->shaderStorageImageArrayNonUniformIndexing = supportedFeats12.shaderStorageImageArrayNonUniformIndexing;
				pDescIdxFeatures->shaderInputAttachmentArrayNonUniformIndexing = supportedFeats12.shaderInputAttachmentArrayNonUniformIndexing;
				pDescIdxFeatures->shaderUniformTexelBufferArrayNonUniformIndexing = supportedFeats12.shaderUniformTexelBufferArrayNonUniformIndexing;
				pDescIdxFeatures->shaderStorageTexelBufferArrayNonUniformIndexing = supportedFeats12.shaderStorageTexelBufferArrayNonUniformIndexing;
				pDescIdxFeatures->descriptorBindingUniformBufferUpdateAfterBind = supportedFeats12.descriptorBindingUniformBufferUpdateAfterBind;
				pDescIdxFeatures->descriptorBindingSampledImageUpdateAfterBind = supportedFeats12.descriptorBindingSampledImageUpdateAfterBind;
				pDescIdxFeatures->descriptorBindingStorageImageUpdateAfterBind = supportedFeats12.descriptorBindingStorageImageUpdateAfterBind;
				pDescIdxFeatures->descriptorBindingStorageBufferUpdateAfterBind = supportedFeats12.descriptorBindingStorageBufferUpdateAfterBind;
				pDescIdxFeatures->descriptorBindingUniformTexelBufferUpdateAfterBind = supportedFeats12.descriptorBindingUniformTexelBufferUpdateAfterBind;
				pDescIdxFeatures->descriptorBindingStorageTexelBufferUpdateAfterBind = supportedFeats12.descriptorBindingStorageTexelBufferUpdateAfterBind;
				pDescIdxFeatures->descriptorBindingUpdateUnusedWhilePending = supportedFeats12.descriptorBindingUpdateUnusedWhilePending;
				pDescIdxFeatures->descriptorBindingPartiallyBound = supportedFeats12.descriptorBindingPartiallyBound;
				pDescIdxFeatures->descriptorBindingVariableDescriptorCount = supportedFeats12.descriptorBindingVariableDescriptorCount;
				pDescIdxFeatures->runtimeDescriptorArray = supportedFeats12.runtimeDescriptorArray;
				break;
			}
			case VK_STRUCTURE_TYPE_PHYSICAL_DEVICE_DYNAMIC_RENDERING_FEATURES: {
				auto* dynamicRenderingFeatures = (VkPhysicalDeviceDynamicRenderingFeatures*)next;
				dynamicRenderingFeatures->dynamicRendering = supportedFeats13.dynamicRendering;
				break;
			}
			case VK_STRUCTURE_TYPE_PHYSICAL_DEVICE_HOST_QUERY_RESET_FEATURES: {
				auto* hostQueryResetFeatures = (VkPhysicalDeviceHostQueryResetFeatures*)next;
				hostQueryResetFeatures->hostQueryReset = supportedFeats12.hostQueryReset;
				break;
			}
			case VK_STRUCTURE_TYPE_PHYSICAL_DEVICE_IMAGELESS_FRAMEBUFFER_FEATURES: {
				auto* imagelessFramebufferFeatures = (VkPhysicalDeviceImagelessFramebufferFeatures*)next;
				imagelessFramebufferFeatures->imagelessFramebuffer = supportedFeats12.imagelessFramebuffer;
				break;
			}
			case VK_STRUCTURE_TYPE_PHYSICAL_DEVICE_IMAGE_ROBUSTNESS_FEATURES: {
				auto *imageRobustnessFeatures = (VkPhysicalDeviceImageRobustnessFeatures*)next;
				imageRobustnessFeatures->robustImageAccess = supportedFeats13.robustImageAccess;
				break;
			}
			case VK_STRUCTURE_TYPE_PHYSICAL_DEVICE_INLINE_UNIFORM_BLOCK_FEATURES: {
				auto* inlineUniformBlockFeatures = (VkPhysicalDeviceInlineUniformBlockFeatures*)next;
				inlineUniformBlockFeatures->inlineUniformBlock = supportedFeats13.inlineUniformBlock;
				inlineUniformBlockFeatures->descriptorBindingInlineUniformBlockUpdateAfterBind = supportedFeats13.descriptorBindingInlineUniformBlockUpdateAfterBind;
				break;
			}
			case VK_STRUCTURE_TYPE_PHYSICAL_DEVICE_MAINTENANCE_4_FEATURES: {
				auto* maintenace4Features = (VkPhysicalDeviceMaintenance4Features*)next;
				maintenace4Features->maintenance4 = supportedFeats13.maintenance4;
				break;
			}
			case VK_STRUCTURE_TYPE_PHYSICAL_DEVICE_MULTIVIEW_FEATURES: {
				auto* multiviewFeatures = (VkPhysicalDeviceMultiviewFeatures*)next;
				multiviewFeatures->multiview = supportedFeats11.multiview;
				multiviewFeatures->multiviewGeometryShader = supportedFeats11.multiviewGeometryShader;
				multiviewFeatures->multiviewTessellationShader = supportedFeats11.multiviewTessellationShader;
				break;
			}
			case VK_STRUCTURE_TYPE_PHYSICAL_DEVICE_PIPELINE_CREATION_CACHE_CONTROL_FEATURES: {
				auto* pipelineCreationCacheControlFeatures = (VkPhysicalDevicePipelineCreationCacheControlFeatures*)next;
				pipelineCreationCacheControlFeatures->pipelineCreationCacheControl = supportedFeats13.pipelineCreationCacheControl;
				break;
			}
			case VK_STRUCTURE_TYPE_PHYSICAL_DEVICE_PRIVATE_DATA_FEATURES: {
				auto* privateDataFeatures = (VkPhysicalDevicePrivateDataFeatures*)next;
				privateDataFeatures->privateData = supportedFeats13.privateData;
				break;
			}
			case VK_STRUCTURE_TYPE_PHYSICAL_DEVICE_PROTECTED_MEMORY_FEATURES: {
				auto* protectedMemFeatures = (VkPhysicalDeviceProtectedMemoryFeatures*)next;
				protectedMemFeatures->protectedMemory = supportedFeats11.protectedMemory;
				break;
			}
			case VK_STRUCTURE_TYPE_PHYSICAL_DEVICE_SAMPLER_YCBCR_CONVERSION_FEATURES: {
				auto* samplerYcbcrConvFeatures = (VkPhysicalDeviceSamplerYcbcrConversionFeatures*)next;
				samplerYcbcrConvFeatures->samplerYcbcrConversion = supportedFeats11.samplerYcbcrConversion;
				break;
			}
			case VK_STRUCTURE_TYPE_PHYSICAL_DEVICE_SCALAR_BLOCK_LAYOUT_FEATURES: {
				auto* scalarLayoutFeatures = (VkPhysicalDeviceScalarBlockLayoutFeatures*)next;
				scalarLayoutFeatures->scalarBlockLayout = supportedFeats12.scalarBlockLayout;
				break;
			}
			case VK_STRUCTURE_TYPE_PHYSICAL_DEVICE_SEPARATE_DEPTH_STENCIL_LAYOUTS_FEATURES: {
				auto* separateDepthStencilLayoutsFeatures = (VkPhysicalDeviceSeparateDepthStencilLayoutsFeatures*)next;
				separateDepthStencilLayoutsFeatures->separateDepthStencilLayouts = supportedFeats12.separateDepthStencilLayouts;
				break;
			}
			case VK_STRUCTURE_TYPE_PHYSICAL_DEVICE_SHADER_DEMOTE_TO_HELPER_INVOCATION_FEATURES: {
				auto* demoteFeatures = (VkPhysicalDeviceShaderDemoteToHelperInvocationFeatures*)next;
				demoteFeatures->shaderDemoteToHelperInvocation = supportedFeats13.shaderDemoteToHelperInvocation;
				break;
			}
			case VK_STRUCTURE_TYPE_PHYSICAL_DEVICE_SHADER_DRAW_PARAMETERS_FEATURES: {
				auto* shaderDrawParamsFeatures = (VkPhysicalDeviceShaderDrawParametersFeatures*)next;
				shaderDrawParamsFeatures->shaderDrawParameters = supportedFeats11.shaderDrawParameters;
				break;
			}
			case VK_STRUCTURE_TYPE_PHYSICAL_DEVICE_SHADER_ATOMIC_INT64_FEATURES: {
				auto* i64Features = (VkPhysicalDeviceShaderAtomicInt64Features*)next;
				i64Features->shaderBufferInt64Atomics = supportedFeats12.shaderBufferInt64Atomics;
				i64Features->shaderSharedInt64Atomics = supportedFeats12.shaderSharedInt64Atomics;
				break;
			}
			case VK_STRUCTURE_TYPE_PHYSICAL_DEVICE_SHADER_FLOAT16_INT8_FEATURES: {
				auto* f16Features = (VkPhysicalDeviceShaderFloat16Int8Features*)next;
				f16Features->shaderFloat16 = supportedFeats12.shaderFloat16;
				f16Features->shaderInt8 = supportedFeats12.shaderInt8;
				break;
			}
			case VK_STRUCTURE_TYPE_PHYSICAL_DEVICE_SHADER_INTEGER_DOT_PRODUCT_FEATURES: {
				auto* shaderIntDotFeatures = (VkPhysicalDeviceShaderIntegerDotProductFeatures*)next;
				shaderIntDotFeatures->shaderIntegerDotProduct = supportedFeats13.shaderIntegerDotProduct;
				break;
			}
			case VK_STRUCTURE_TYPE_PHYSICAL_DEVICE_SHADER_SUBGROUP_EXTENDED_TYPES_FEATURES: {
				auto* shaderSGTypesFeatures = (VkPhysicalDeviceShaderSubgroupExtendedTypesFeatures*)next;
				shaderSGTypesFeatures->shaderSubgroupExtendedTypes = supportedFeats12.shaderSubgroupExtendedTypes;
				break;
			}
			case VK_STRUCTURE_TYPE_PHYSICAL_DEVICE_SHADER_TERMINATE_INVOCATION_FEATURES: {
				auto* terminateFeatures = (VkPhysicalDeviceShaderTerminateInvocationFeatures*)next;
				terminateFeatures->shaderTerminateInvocation = supportedFeats13.shaderTerminateInvocation;
				break;
			}
			case VK_STRUCTURE_TYPE_PHYSICAL_DEVICE_SUBGROUP_SIZE_CONTROL_FEATURES: {
				auto* subgroupSizeFeatures = (VkPhysicalDeviceSubgroupSizeControlFeatures*)next;
				subgroupSizeFeatures->subgroupSizeControl = supportedFeats13.subgroupSizeControl;
				subgroupSizeFeatures->computeFullSubgroups = supportedFeats13.computeFullSubgroups;
				break;
			}
			case VK_STRUCTURE_TYPE_PHYSICAL_DEVICE_SYNCHRONIZATION_2_FEATURES: {
				auto* synch2Features = (VkPhysicalDeviceSynchronization2Features*)next;
				synch2Features->synchronization2 = supportedFeats13.synchronization2;
				break;
			}
			case VK_STRUCTURE_TYPE_PHYSICAL_DEVICE_TEXTURE_COMPRESSION_ASTC_HDR_FEATURES: {
				auto* astcHDRFeatures = (VkPhysicalDeviceTextureCompressionASTCHDRFeatures*)next;
				astcHDRFeatures->textureCompressionASTC_HDR = supportedFeats13.textureCompressionASTC_HDR;
				break;
			}
			case VK_STRUCTURE_TYPE_PHYSICAL_DEVICE_TIMELINE_SEMAPHORE_FEATURES: {
				auto* timelineSem4Features = (VkPhysicalDeviceTimelineSemaphoreFeatures*)next;
				timelineSem4Features->timelineSemaphore = supportedFeats12.timelineSemaphore;
				break;
			}
			case VK_STRUCTURE_TYPE_PHYSICAL_DEVICE_UNIFORM_BUFFER_STANDARD_LAYOUT_FEATURES: {
				auto* uboLayoutFeatures = (VkPhysicalDeviceUniformBufferStandardLayoutFeatures*)next;
				uboLayoutFeatures->uniformBufferStandardLayout = supportedFeats12.uniformBufferStandardLayout;
				break;
			}
			case VK_STRUCTURE_TYPE_PHYSICAL_DEVICE_VARIABLE_POINTER_FEATURES: {
				auto* varPtrFeatures = (VkPhysicalDeviceVariablePointerFeatures*)next;
				varPtrFeatures->variablePointersStorageBuffer = supportedFeats11.variablePointersStorageBuffer;
				varPtrFeatures->variablePointers = supportedFeats11.variablePointers;
				break;
			}
			case VK_STRUCTURE_TYPE_PHYSICAL_DEVICE_VULKAN_MEMORY_MODEL_FEATURES: {
				auto* vmmFeatures = (VkPhysicalDeviceVulkanMemoryModelFeatures*)next;
				vmmFeatures->vulkanMemoryModel = supportedFeats12.vulkanMemoryModel;
				vmmFeatures->vulkanMemoryModelDeviceScope = supportedFeats12.vulkanMemoryModelDeviceScope;
				vmmFeatures->vulkanMemoryModelAvailabilityVisibilityChains = supportedFeats12.vulkanMemoryModelAvailabilityVisibilityChains;
				break;
			}
			case VK_STRUCTURE_TYPE_PHYSICAL_DEVICE_ZERO_INITIALIZE_WORKGROUP_MEMORY_FEATURES: {
				auto* zeroInitWorkgroupMemFeatures = (VkPhysicalDeviceZeroInitializeWorkgroupMemoryFeatures*)next;
				zeroInitWorkgroupMemFeatures->shaderZeroInitializeWorkgroupMemory = supportedFeats13.shaderZeroInitializeWorkgroupMemory;
				break;
			}
			case VK_STRUCTURE_TYPE_PHYSICAL_DEVICE_FRAGMENT_SHADER_BARYCENTRIC_FEATURES_KHR: {
				auto* barycentricFeatures = (VkPhysicalDeviceFragmentShaderBarycentricFeaturesKHR*)next;
				barycentricFeatures->fragmentShaderBarycentric = true;
				break;
			}
			case VK_STRUCTURE_TYPE_PHYSICAL_DEVICE_PORTABILITY_SUBSET_FEATURES_KHR: {
				auto* portabilityFeatures = (VkPhysicalDevicePortabilitySubsetFeaturesKHR*)next;
				portabilityFeatures->constantAlphaColorBlendFactors = true;
				portabilityFeatures->events = true;
				portabilityFeatures->imageViewFormatReinterpretation = true;
				portabilityFeatures->imageViewFormatSwizzle = (_metalFeatures.nativeTextureSwizzle ||
															   getMVKConfig().fullImageViewSwizzle);
				portabilityFeatures->imageView2DOn3DImage = getMVKConfig().useMTLHeap;
				portabilityFeatures->multisampleArrayImage = _metalFeatures.multisampleArrayTextures;
				portabilityFeatures->mutableComparisonSamplers = _metalFeatures.depthSampleCompare;
				portabilityFeatures->pointPolygons = false;
				portabilityFeatures->samplerMipLodBias = getMVKConfig().useMetalPrivateAPI;
				portabilityFeatures->separateStencilMaskRef = true;
				portabilityFeatures->shaderSampleRateInterpolationFunctions = _metalFeatures.pullModelInterpolation;
				portabilityFeatures->tessellationIsolines = false;
				portabilityFeatures->tessellationPointMode = false;
				portabilityFeatures->triangleFans = true;
				portabilityFeatures->vertexAttributeAccessBeyondStride = true;	// Costs additional buffers. Should make configuration switch.
				break;
			}
			case VK_STRUCTURE_TYPE_PHYSICAL_DEVICE_SHADER_EXPECT_ASSUME_FEATURES: {
				auto* shaderExpectAssume = (VkPhysicalDeviceShaderExpectAssumeFeatures*)next;
				shaderExpectAssume->shaderExpectAssume = true;
				break;
			}
			case VK_STRUCTURE_TYPE_PHYSICAL_DEVICE_SHADER_SUBGROUP_ROTATE_FEATURES_KHR: {
				auto* shaderSGRotateFeatures = (VkPhysicalDeviceShaderSubgroupRotateFeaturesKHR*)next;
				shaderSGRotateFeatures->shaderSubgroupRotate = _metalFeatures.simdPermute || _metalFeatures.quadPermute;
				shaderSGRotateFeatures->shaderSubgroupRotateClustered = _metalFeatures.simdPermute || _metalFeatures.quadPermute;
				break;
			}
			case VK_STRUCTURE_TYPE_PHYSICAL_DEVICE_4444_FORMATS_FEATURES_EXT: {
				auto* formatFeatures = (VkPhysicalDevice4444FormatsFeaturesEXT*)next;
				bool canSupport4444 = _metalFeatures.tileBasedDeferredRendering &&
									  (_metalFeatures.nativeTextureSwizzle ||
									   getMVKConfig().fullImageViewSwizzle);
				formatFeatures->formatA4R4G4B4 = canSupport4444;
				formatFeatures->formatA4B4G4R4 = canSupport4444;
				break;
			}
			case VK_STRUCTURE_TYPE_PHYSICAL_DEVICE_DEPTH_CLIP_CONTROL_FEATURES_EXT: {
				auto* depthFeatures = (VkPhysicalDeviceDepthClipControlFeaturesEXT*)next;
				depthFeatures->depthClipControl = true;
				break;
			}
			case VK_STRUCTURE_TYPE_PHYSICAL_DEVICE_EXTENDED_DYNAMIC_STATE_FEATURES_EXT: {
				auto* extDynState = (VkPhysicalDeviceExtendedDynamicStateFeaturesEXT*)next;
				extDynState->extendedDynamicState = true;
				break;
			}
			case VK_STRUCTURE_TYPE_PHYSICAL_DEVICE_EXTENDED_DYNAMIC_STATE_2_FEATURES_EXT: {
				auto* extDynState2 = (VkPhysicalDeviceExtendedDynamicState2FeaturesEXT*)next;
				extDynState2->extendedDynamicState2 = true;
				extDynState2->extendedDynamicState2LogicOp = false;
				extDynState2->extendedDynamicState2PatchControlPoints = true;
				break;
			}
			case VK_STRUCTURE_TYPE_PHYSICAL_DEVICE_EXTENDED_DYNAMIC_STATE_3_FEATURES_EXT: {
				auto* extDynState3 = (VkPhysicalDeviceExtendedDynamicState3FeaturesEXT*)next;
				extDynState3->extendedDynamicState3TessellationDomainOrigin = false;
				extDynState3->extendedDynamicState3DepthClampEnable = true;
				extDynState3->extendedDynamicState3PolygonMode = true;
				extDynState3->extendedDynamicState3RasterizationSamples = false;
				extDynState3->extendedDynamicState3SampleMask = false;
				extDynState3->extendedDynamicState3AlphaToCoverageEnable = false;
				extDynState3->extendedDynamicState3AlphaToOneEnable = false;
				extDynState3->extendedDynamicState3LogicOpEnable = false;
				extDynState3->extendedDynamicState3ColorBlendEnable = false;
				extDynState3->extendedDynamicState3ColorBlendEquation = false;
				extDynState3->extendedDynamicState3ColorWriteMask = false;
				extDynState3->extendedDynamicState3RasterizationStream = false;
				extDynState3->extendedDynamicState3ConservativeRasterizationMode = false;
				extDynState3->extendedDynamicState3ExtraPrimitiveOverestimationSize = false;
				extDynState3->extendedDynamicState3DepthClipEnable = true;
				extDynState3->extendedDynamicState3SampleLocationsEnable = true;
				extDynState3->extendedDynamicState3ColorBlendAdvanced = false;
				extDynState3->extendedDynamicState3ProvokingVertexMode = false;
				extDynState3->extendedDynamicState3LineRasterizationMode = false;
				extDynState3->extendedDynamicState3LineStippleEnable = false;
				extDynState3->extendedDynamicState3DepthClipNegativeOneToOne = false;
				extDynState3->extendedDynamicState3ViewportWScalingEnable = false;
				extDynState3->extendedDynamicState3ViewportSwizzle = false;
				extDynState3->extendedDynamicState3CoverageToColorEnable = false;
				extDynState3->extendedDynamicState3CoverageToColorLocation = false;
				extDynState3->extendedDynamicState3CoverageModulationMode = false;
				extDynState3->extendedDynamicState3CoverageModulationTableEnable = false;
				extDynState3->extendedDynamicState3CoverageModulationTable = false;
				extDynState3->extendedDynamicState3CoverageReductionMode = false;
				extDynState3->extendedDynamicState3RepresentativeFragmentTestEnable = false;
				extDynState3->extendedDynamicState3ShadingRateImageEnable = false;
				break;
			}
			case VK_STRUCTURE_TYPE_PHYSICAL_DEVICE_FRAGMENT_SHADER_INTERLOCK_FEATURES_EXT: {
				auto* interlockFeatures = (VkPhysicalDeviceFragmentShaderInterlockFeaturesEXT*)next;
				interlockFeatures->fragmentShaderSampleInterlock = _metalFeatures.rasterOrderGroups;
				interlockFeatures->fragmentShaderPixelInterlock = _metalFeatures.rasterOrderGroups;
				interlockFeatures->fragmentShaderShadingRateInterlock = false;    // Requires variable rate shading; not supported yet in Metal
				break;
			}
			case VK_STRUCTURE_TYPE_PHYSICAL_DEVICE_HOST_IMAGE_COPY_FEATURES_EXT: {
				auto* hostImageCopyFeatures = (VkPhysicalDeviceHostImageCopyFeaturesEXT*)next;
				hostImageCopyFeatures->hostImageCopy = true;
				break;
			}
			case VK_STRUCTURE_TYPE_PHYSICAL_DEVICE_IMAGE_2D_VIEW_OF_3D_FEATURES_EXT: {
				if (getMVKConfig().useMTLHeap) {
					auto* extFeatures = (VkPhysicalDeviceImage2DViewOf3DFeaturesEXT*)next;
					extFeatures->image2DViewOf3D = true;
					extFeatures->sampler2DViewOf3D = true;
				}
				break;
			}
<<<<<<< HEAD
			case VK_STRUCTURE_TYPE_PHYSICAL_DEVICE_PIPELINE_CREATION_CACHE_CONTROL_FEATURES: {
				auto* pipelineCreationCacheControlFeatures = (VkPhysicalDevicePipelineCreationCacheControlFeatures*)next;
				pipelineCreationCacheControlFeatures->pipelineCreationCacheControl = supportedFeats13.pipelineCreationCacheControl;
				break;
			}
			case VK_STRUCTURE_TYPE_PHYSICAL_DEVICE_PIPELINE_ROBUSTNESS_FEATURES_EXT: {
				auto* pipelineRobustnessFeatures = (VkPhysicalDevicePipelineRobustnessFeaturesEXT*)next;
				pipelineRobustnessFeatures->pipelineRobustness = true;
				break;
			}
=======
>>>>>>> d296dc69
			case VK_STRUCTURE_TYPE_PHYSICAL_DEVICE_ROBUSTNESS_2_FEATURES_EXT: {
				auto* robustness2Features = (VkPhysicalDeviceRobustness2FeaturesEXT*)next;
				robustness2Features->robustBufferAccess2 = false;
				robustness2Features->robustImageAccess2 = true;
				robustness2Features->nullDescriptor = false;
				break;
			}
			case VK_STRUCTURE_TYPE_PHYSICAL_DEVICE_SHADER_ATOMIC_FLOAT_FEATURES_EXT: {
				auto* atomicFloatFeatures = (VkPhysicalDeviceShaderAtomicFloatFeaturesEXT*)next;
				bool atomicFloatEnabled = _metalFeatures.mslVersion >= 030000;
				atomicFloatFeatures->shaderBufferFloat32Atomics = atomicFloatEnabled;
				atomicFloatFeatures->shaderBufferFloat32AtomicAdd = atomicFloatEnabled;
				atomicFloatFeatures->shaderBufferFloat64Atomics = false;
				atomicFloatFeatures->shaderBufferFloat64AtomicAdd = false;
				atomicFloatFeatures->shaderSharedFloat32Atomics = atomicFloatEnabled;
				atomicFloatFeatures->shaderSharedFloat32AtomicAdd = atomicFloatEnabled;
				atomicFloatFeatures->shaderSharedFloat64Atomics = false;
				atomicFloatFeatures->shaderSharedFloat64AtomicAdd = false;
				atomicFloatFeatures->shaderImageFloat32Atomics = false;
				atomicFloatFeatures->shaderImageFloat32AtomicAdd = false;
				atomicFloatFeatures->sparseImageFloat32Atomics = false;
				atomicFloatFeatures->sparseImageFloat32AtomicAdd = false;
				break;
			}
			case VK_STRUCTURE_TYPE_PHYSICAL_DEVICE_SWAPCHAIN_MAINTENANCE_1_FEATURES_EXT: {
				auto* swapchainMaintenance1Features = (VkPhysicalDeviceSwapchainMaintenance1FeaturesEXT*)next;
				swapchainMaintenance1Features->swapchainMaintenance1 = true;
				break;
			}
			case VK_STRUCTURE_TYPE_PHYSICAL_DEVICE_TEXEL_BUFFER_ALIGNMENT_FEATURES_EXT: {
				auto* texelBuffAlignFeatures = (VkPhysicalDeviceTexelBufferAlignmentFeaturesEXT*)next;
				texelBuffAlignFeatures->texelBufferAlignment = _metalFeatures.texelBuffers && [_mtlDevice respondsToSelector: @selector(minimumLinearTextureAlignmentForPixelFormat:)];
				break;
			}
			case VK_STRUCTURE_TYPE_PHYSICAL_DEVICE_VERTEX_ATTRIBUTE_DIVISOR_FEATURES_EXT: {
				auto* divisorFeatures = (VkPhysicalDeviceVertexAttributeDivisorFeaturesEXT*)next;
				divisorFeatures->vertexAttributeInstanceRateDivisor = true;
				divisorFeatures->vertexAttributeInstanceRateZeroDivisor = true;
				break;
			}
			case VK_STRUCTURE_TYPE_PHYSICAL_DEVICE_SHADER_INTEGER_FUNCTIONS_2_FEATURES_INTEL: {
				auto* shaderIntFuncsFeatures = (VkPhysicalDeviceShaderIntegerFunctions2FeaturesINTEL*)next;
				shaderIntFuncsFeatures->shaderIntegerFunctions2 = true;
				break;
			}
			default:
				break;
		}
	}
}

void MVKPhysicalDevice::getProperties(VkPhysicalDeviceProperties* properties) {
	updateTimestampPeriod();
	*properties = _properties;
}

void MVKPhysicalDevice::getProperties(VkPhysicalDeviceProperties2* properties) {

	properties->sType = VK_STRUCTURE_TYPE_PHYSICAL_DEVICE_PROPERTIES_2;
	getProperties(&properties->properties);

	if ( !properties->pNext ) { return; }

	uint32_t uintMax = std::numeric_limits<uint32_t>::max();
	uint32_t maxSamplerCnt = getMaxSamplerCount();
	bool isTier2 = _isUsingMetalArgumentBuffers && (_metalFeatures.argumentBuffersTier >= MTLArgumentBuffersTier2);

	// Create a SSOT for these Vulkan 1.1 properties, which can be queried via two mechanisms here.
	VkPhysicalDeviceVulkan11Properties supportedProps11;
	supportedProps11.sType = VK_STRUCTURE_TYPE_PHYSICAL_DEVICE_VULKAN_1_1_PROPERTIES;
	supportedProps11.pNext = nullptr;
	populateDeviceIDProperties(&supportedProps11);
	populateSubgroupProperties(&supportedProps11);
	supportedProps11.pointClippingBehavior = VK_POINT_CLIPPING_BEHAVIOR_ALL_CLIP_PLANES;
	supportedProps11.maxMultiviewViewCount = 32;
	supportedProps11.maxMultiviewInstanceIndex = canUseInstancingForMultiview() ? uintMax / 32 : uintMax;
	supportedProps11.protectedNoFault = false;
	supportedProps11.maxPerSetDescriptors = getMaxPerSetDescriptorCount();
	supportedProps11.maxMemoryAllocationSize = _metalFeatures.maxMTLBufferSize;

	static constexpr VkConformanceVersion testedCTSVer = { 1, 3, 8, 0 };	// Latest version of CTS used to test

	// Create a SSOT for these Vulkan 1.2 properties, which can be queried via two mechanisms here.
	VkPhysicalDeviceVulkan12Properties supportedProps12;
	supportedProps12.sType = VK_STRUCTURE_TYPE_PHYSICAL_DEVICE_VULKAN_1_2_PROPERTIES;
	supportedProps12.pNext = nullptr;
	supportedProps12.driverID = VK_DRIVER_ID_MOLTENVK;
	strcpy(supportedProps12.driverName, kMVKMoltenVKDriverLayerName);
	strcpy(supportedProps12.driverInfo, MVK_VERSION_STRING);
	supportedProps12.conformanceVersion = testedCTSVer;
	supportedProps12.denormBehaviorIndependence = VK_SHADER_FLOAT_CONTROLS_INDEPENDENCE_NONE;
	supportedProps12.roundingModeIndependence = VK_SHADER_FLOAT_CONTROLS_INDEPENDENCE_NONE;
	supportedProps12.shaderSignedZeroInfNanPreserveFloat16 = true;
	supportedProps12.shaderSignedZeroInfNanPreserveFloat32 = true;
	supportedProps12.shaderSignedZeroInfNanPreserveFloat64 = false;
	supportedProps12.shaderDenormPreserveFloat16 = false;
	supportedProps12.shaderDenormPreserveFloat32 = false;
	supportedProps12.shaderDenormPreserveFloat64 = false;
	supportedProps12.shaderDenormFlushToZeroFloat16 = false;
	supportedProps12.shaderDenormFlushToZeroFloat32 = false;
	supportedProps12.shaderDenormFlushToZeroFloat64 = false;
	supportedProps12.shaderRoundingModeRTEFloat16 = false;
	supportedProps12.shaderRoundingModeRTEFloat32 = false;
	supportedProps12.shaderRoundingModeRTEFloat64 = false;
	supportedProps12.shaderRoundingModeRTZFloat16 = false;
	supportedProps12.shaderRoundingModeRTZFloat32 = false;
	supportedProps12.shaderRoundingModeRTZFloat64 = false;
	supportedProps12.maxUpdateAfterBindDescriptorsInAllPools				= kMVKUndefinedLargeUInt32;
	supportedProps12.shaderUniformBufferArrayNonUniformIndexingNative		= false;
	supportedProps12.shaderSampledImageArrayNonUniformIndexingNative		= _metalFeatures.arrayOfTextures && _metalFeatures.arrayOfSamplers;
	supportedProps12.shaderStorageBufferArrayNonUniformIndexingNative		= false;
	supportedProps12.shaderStorageImageArrayNonUniformIndexingNative		= _metalFeatures.arrayOfTextures;
	supportedProps12.shaderInputAttachmentArrayNonUniformIndexingNative		= _metalFeatures.arrayOfTextures;
	supportedProps12.robustBufferAccessUpdateAfterBind						= _features.robustBufferAccess;
	supportedProps12.quadDivergentImplicitLod								= false;
	supportedProps12.maxPerStageDescriptorUpdateAfterBindSamplers			= isTier2 ? maxSamplerCnt : _properties.limits.maxPerStageDescriptorSamplers;
	supportedProps12.maxPerStageDescriptorUpdateAfterBindUniformBuffers		= isTier2 ? 1e6 : _properties.limits.maxPerStageDescriptorUniformBuffers;
	supportedProps12.maxPerStageDescriptorUpdateAfterBindStorageBuffers		= isTier2 ? 1e6 : _properties.limits.maxPerStageDescriptorStorageBuffers;
	supportedProps12.maxPerStageDescriptorUpdateAfterBindSampledImages		= isTier2 ? 1e6 : _properties.limits.maxPerStageDescriptorSampledImages;
	supportedProps12.maxPerStageDescriptorUpdateAfterBindStorageImages		= isTier2 ? 1e6 : _properties.limits.maxPerStageDescriptorStorageImages;
	supportedProps12.maxPerStageDescriptorUpdateAfterBindInputAttachments	= _properties.limits.maxPerStageDescriptorInputAttachments;
	supportedProps12.maxPerStageUpdateAfterBindResources					= isTier2 ? 1e6 : _properties.limits.maxPerStageResources;
	supportedProps12.maxDescriptorSetUpdateAfterBindSamplers				= isTier2 ? maxSamplerCnt : _properties.limits.maxDescriptorSetSamplers;
	supportedProps12.maxDescriptorSetUpdateAfterBindUniformBuffers			= isTier2 ? 1e6 : _properties.limits.maxDescriptorSetUniformBuffers;
	supportedProps12.maxDescriptorSetUpdateAfterBindUniformBuffersDynamic	= isTier2 ? 1e6 : _properties.limits.maxDescriptorSetUniformBuffersDynamic;
	supportedProps12.maxDescriptorSetUpdateAfterBindStorageBuffers			= isTier2 ? 1e6 : _properties.limits.maxDescriptorSetStorageBuffers;
	supportedProps12.maxDescriptorSetUpdateAfterBindStorageBuffersDynamic	= isTier2 ? 1e6 : _properties.limits.maxDescriptorSetStorageBuffersDynamic;
	supportedProps12.maxDescriptorSetUpdateAfterBindSampledImages			= isTier2 ? 1e6 : _properties.limits.maxDescriptorSetSampledImages;
	supportedProps12.maxDescriptorSetUpdateAfterBindStorageImages			= isTier2 ? 1e6 : _properties.limits.maxDescriptorSetStorageImages;
	supportedProps12.maxDescriptorSetUpdateAfterBindInputAttachments		= _properties.limits.maxDescriptorSetInputAttachments;
	supportedProps12.supportedDepthResolveModes = (_metalFeatures.depthResolve
												   ? VK_RESOLVE_MODE_SAMPLE_ZERO_BIT | VK_RESOLVE_MODE_MIN_BIT | VK_RESOLVE_MODE_MAX_BIT
												   : VK_RESOLVE_MODE_SAMPLE_ZERO_BIT);
	supportedProps12.supportedStencilResolveModes = VK_RESOLVE_MODE_SAMPLE_ZERO_BIT;	// Metal allows you to set the stencil resolve filter to either Sample0 or the same sample used for depth resolve. This is impossible to express in Vulkan.
	supportedProps12.independentResolveNone = true;
	supportedProps12.independentResolve = true;
	supportedProps12.filterMinmaxSingleComponentFormats = false;
	supportedProps12.filterMinmaxImageComponentMapping = false;
	supportedProps12.maxTimelineSemaphoreValueDifference = std::numeric_limits<uint64_t>::max();
	supportedProps12.framebufferIntegerColorSampleCounts = _metalFeatures.supportedSampleCounts;

	// Create a SSOT for these Vulkan 1.3 properties, which can be queried via two mechanisms here.
	VkPhysicalDeviceVulkan13Properties supportedProps13;
	supportedProps13.sType = VK_STRUCTURE_TYPE_PHYSICAL_DEVICE_VULKAN_1_3_PROPERTIES;
	supportedProps13.pNext = nullptr;
	supportedProps13.minSubgroupSize = _metalFeatures.minSubgroupSize;
	supportedProps13.maxSubgroupSize = _metalFeatures.maxSubgroupSize;
	supportedProps13.maxComputeWorkgroupSubgroups = _properties.limits.maxComputeWorkGroupInvocations / _metalFeatures.minSubgroupSize;
	supportedProps13.requiredSubgroupSizeStages = 0;
	supportedProps13.maxInlineUniformBlockSize = _metalFeatures.dynamicMTLBufferSize;
	supportedProps13.maxPerStageDescriptorInlineUniformBlocks = _metalFeatures.dynamicMTLBufferSize ? _metalFeatures.maxPerStageDynamicMTLBufferCount - 1 : 0;    // Less one for push constants
	supportedProps13.maxPerStageDescriptorUpdateAfterBindInlineUniformBlocks = supportedProps13.maxPerStageDescriptorInlineUniformBlocks;
	supportedProps13.maxDescriptorSetInlineUniformBlocks = supportedProps13.maxPerStageDescriptorInlineUniformBlocks * 4;
	supportedProps13.maxDescriptorSetUpdateAfterBindInlineUniformBlocks = supportedProps13.maxPerStageDescriptorUpdateAfterBindInlineUniformBlocks * 4;
	supportedProps13.maxInlineUniformTotalSize = kMVKUndefinedLargeUInt32;
	supportedProps13.integerDotProduct8BitUnsignedAccelerated = false;
	supportedProps13.integerDotProduct8BitSignedAccelerated = false;
	supportedProps13.integerDotProduct8BitMixedSignednessAccelerated = false;
	supportedProps13.integerDotProduct4x8BitPackedUnsignedAccelerated = false;
	supportedProps13.integerDotProduct4x8BitPackedSignedAccelerated = false;
	supportedProps13.integerDotProduct4x8BitPackedMixedSignednessAccelerated = false;
	supportedProps13.integerDotProduct16BitUnsignedAccelerated = false;
	supportedProps13.integerDotProduct16BitSignedAccelerated = false;
	supportedProps13.integerDotProduct16BitMixedSignednessAccelerated = false;
	supportedProps13.integerDotProduct32BitUnsignedAccelerated = false;
	supportedProps13.integerDotProduct32BitSignedAccelerated = false;
	supportedProps13.integerDotProduct32BitMixedSignednessAccelerated = false;
	supportedProps13.integerDotProduct64BitUnsignedAccelerated = false;
	supportedProps13.integerDotProduct64BitSignedAccelerated = false;
	supportedProps13.integerDotProduct64BitMixedSignednessAccelerated = false;
	supportedProps13.integerDotProductAccumulatingSaturating8BitUnsignedAccelerated = false;
	supportedProps13.integerDotProductAccumulatingSaturating8BitSignedAccelerated = false;
	supportedProps13.integerDotProductAccumulatingSaturating8BitMixedSignednessAccelerated = false;
	supportedProps13.integerDotProductAccumulatingSaturating4x8BitPackedUnsignedAccelerated = false;
	supportedProps13.integerDotProductAccumulatingSaturating4x8BitPackedSignedAccelerated = false;
	supportedProps13.integerDotProductAccumulatingSaturating4x8BitPackedMixedSignednessAccelerated = false;
	supportedProps13.integerDotProductAccumulatingSaturating16BitUnsignedAccelerated = false;
	supportedProps13.integerDotProductAccumulatingSaturating16BitSignedAccelerated = false;
	supportedProps13.integerDotProductAccumulatingSaturating16BitMixedSignednessAccelerated = false;
	supportedProps13.integerDotProductAccumulatingSaturating32BitUnsignedAccelerated = false;
	supportedProps13.integerDotProductAccumulatingSaturating32BitSignedAccelerated = false;
	supportedProps13.integerDotProductAccumulatingSaturating32BitMixedSignednessAccelerated = false;
	supportedProps13.integerDotProductAccumulatingSaturating64BitUnsignedAccelerated = false;
	supportedProps13.integerDotProductAccumulatingSaturating64BitSignedAccelerated = false;
	supportedProps13.integerDotProductAccumulatingSaturating64BitMixedSignednessAccelerated = false;
	supportedProps13.storageTexelBufferOffsetAlignmentBytes = _texelBuffAlignProperties.storageTexelBufferOffsetAlignmentBytes;
	supportedProps13.storageTexelBufferOffsetSingleTexelAlignment = _texelBuffAlignProperties.storageTexelBufferOffsetSingleTexelAlignment;
	supportedProps13.uniformTexelBufferOffsetAlignmentBytes = _texelBuffAlignProperties.uniformTexelBufferOffsetAlignmentBytes;
	supportedProps13.uniformTexelBufferOffsetSingleTexelAlignment = _texelBuffAlignProperties.uniformTexelBufferOffsetSingleTexelAlignment;
	supportedProps13.maxBufferSize = _metalFeatures.maxMTLBufferSize;

	for (auto* next = (VkBaseOutStructure*)properties->pNext; next; next = next->pNext) {
		switch ((uint32_t)next->sType) {
			case VK_STRUCTURE_TYPE_PHYSICAL_DEVICE_VULKAN_1_1_PROPERTIES: {
				// Copy from supportedProps11, but keep pNext as is.
				auto* pProps11 = (VkPhysicalDeviceVulkan11Properties*)next;
				supportedProps11.pNext = pProps11->pNext;
				*pProps11 = supportedProps11;
				break;
			}
			case VK_STRUCTURE_TYPE_PHYSICAL_DEVICE_VULKAN_1_2_PROPERTIES: {
				// Copy from supportedProps12, but keep pNext as is.
				auto* pProps12 = (VkPhysicalDeviceVulkan12Properties*)next;
				supportedProps12.pNext = pProps12->pNext;
				*pProps12 = supportedProps12;
				break;
			}
			case VK_STRUCTURE_TYPE_PHYSICAL_DEVICE_VULKAN_1_3_PROPERTIES: {
				// Copy from supportedProps13, but keep pNext as is.
				auto* pProps13 = (VkPhysicalDeviceVulkan13Properties*)next;
				supportedProps13.pNext = pProps13->pNext;
				*pProps13 = supportedProps13;
				break;
			}
			case VK_STRUCTURE_TYPE_PHYSICAL_DEVICE_ID_PROPERTIES: {
				auto* dvcIDProps = (VkPhysicalDeviceIDProperties*)next;
				mvkCopy(dvcIDProps->deviceUUID, supportedProps11.deviceUUID, VK_UUID_SIZE);
				mvkCopy(dvcIDProps->driverUUID, supportedProps11.driverUUID, VK_UUID_SIZE);
				mvkCopy(dvcIDProps->deviceLUID, supportedProps11.deviceLUID, VK_LUID_SIZE);
				dvcIDProps->deviceNodeMask = supportedProps11.deviceNodeMask;
				dvcIDProps->deviceLUIDValid = supportedProps11.deviceLUIDValid;
				break;
			}
			case VK_STRUCTURE_TYPE_PHYSICAL_DEVICE_SUBGROUP_PROPERTIES: {
				auto* subgroupProps = (VkPhysicalDeviceSubgroupProperties*)next;
				subgroupProps->subgroupSize = supportedProps11.subgroupSize;
				subgroupProps->supportedStages = supportedProps11.subgroupSupportedStages;
				subgroupProps->supportedOperations = supportedProps11.subgroupSupportedOperations;
				subgroupProps->quadOperationsInAllStages = supportedProps11.subgroupQuadOperationsInAllStages;
				break;
			}
			case VK_STRUCTURE_TYPE_PHYSICAL_DEVICE_POINT_CLIPPING_PROPERTIES: {
				auto* pointClipProps = (VkPhysicalDevicePointClippingProperties*)next;
				pointClipProps->pointClippingBehavior = supportedProps11.pointClippingBehavior;
				break;
			}
			case VK_STRUCTURE_TYPE_PHYSICAL_DEVICE_MULTIVIEW_PROPERTIES: {
				auto* multiviewProps = (VkPhysicalDeviceMultiviewProperties*)next;
				multiviewProps->maxMultiviewViewCount = supportedProps11.maxMultiviewViewCount;
				multiviewProps->maxMultiviewInstanceIndex = supportedProps11.maxMultiviewInstanceIndex;
				break;
			}
			case VK_STRUCTURE_TYPE_PHYSICAL_DEVICE_PROTECTED_MEMORY_PROPERTIES: {
				auto* protectedMemProps = (VkPhysicalDeviceProtectedMemoryProperties*)next;
				protectedMemProps->protectedNoFault = supportedProps11.protectedNoFault;
				break;
			}
			case VK_STRUCTURE_TYPE_PHYSICAL_DEVICE_MAINTENANCE_3_PROPERTIES: {
				auto* maint3Props = (VkPhysicalDeviceMaintenance3Properties*)next;
				maint3Props->maxPerSetDescriptors = supportedProps11.maxPerSetDescriptors;
				maint3Props->maxMemoryAllocationSize = supportedProps11.maxMemoryAllocationSize;
				break;
			}
			case VK_STRUCTURE_TYPE_PHYSICAL_DEVICE_MAINTENANCE_4_PROPERTIES: {
				auto* maintenance4Props = (VkPhysicalDeviceMaintenance4Properties*)next;
				maintenance4Props->maxBufferSize = _metalFeatures.maxMTLBufferSize;
				break;
			}
			case VK_STRUCTURE_TYPE_PHYSICAL_DEVICE_DEPTH_STENCIL_RESOLVE_PROPERTIES: {
				auto* depthStencilResolveProps = (VkPhysicalDeviceDepthStencilResolveProperties*)next;
				depthStencilResolveProps->supportedDepthResolveModes = supportedProps12.supportedDepthResolveModes;
				depthStencilResolveProps->supportedStencilResolveModes = supportedProps12.supportedStencilResolveModes;
				depthStencilResolveProps->independentResolveNone = supportedProps12.independentResolveNone;
				depthStencilResolveProps->independentResolve = supportedProps12.independentResolve;
				break;
			}
			case VK_STRUCTURE_TYPE_PHYSICAL_DEVICE_DRIVER_PROPERTIES: {
				auto* physicalDeviceDriverProps = (VkPhysicalDeviceDriverProperties*)next;
				physicalDeviceDriverProps->driverID = supportedProps12.driverID;
				mvkCopy(physicalDeviceDriverProps->driverName, supportedProps12.driverName, VK_MAX_DRIVER_NAME_SIZE);
				mvkCopy(physicalDeviceDriverProps->driverInfo, supportedProps12.driverInfo, VK_MAX_DRIVER_INFO_SIZE);
				physicalDeviceDriverProps->conformanceVersion = supportedProps12.conformanceVersion;
				break;
			}
			case VK_STRUCTURE_TYPE_PHYSICAL_DEVICE_SAMPLER_FILTER_MINMAX_PROPERTIES: {
				auto* sfmmProps = (VkPhysicalDeviceSamplerFilterMinmaxProperties*)next;
				sfmmProps->filterMinmaxSingleComponentFormats = supportedProps12.filterMinmaxSingleComponentFormats;
				sfmmProps->filterMinmaxImageComponentMapping = supportedProps12.filterMinmaxImageComponentMapping;
				break;
			}
			case VK_STRUCTURE_TYPE_PHYSICAL_DEVICE_TIMELINE_SEMAPHORE_PROPERTIES: {
                auto* timelineSem4Props = (VkPhysicalDeviceTimelineSemaphoreProperties*)next;
                timelineSem4Props->maxTimelineSemaphoreValueDifference = supportedProps12.maxTimelineSemaphoreValueDifference;
                break;
            }
			case VK_STRUCTURE_TYPE_PHYSICAL_DEVICE_DESCRIPTOR_INDEXING_PROPERTIES: {
				auto* pDescIdxProps = (VkPhysicalDeviceDescriptorIndexingProperties*)next;
				pDescIdxProps->maxUpdateAfterBindDescriptorsInAllPools				= supportedProps12.maxUpdateAfterBindDescriptorsInAllPools;
				pDescIdxProps->shaderUniformBufferArrayNonUniformIndexingNative		= supportedProps12.shaderUniformBufferArrayNonUniformIndexingNative;
				pDescIdxProps->shaderSampledImageArrayNonUniformIndexingNative		= supportedProps12.shaderSampledImageArrayNonUniformIndexingNative;
				pDescIdxProps->shaderStorageBufferArrayNonUniformIndexingNative		= supportedProps12.shaderStorageBufferArrayNonUniformIndexingNative;
				pDescIdxProps->shaderStorageImageArrayNonUniformIndexingNative		= supportedProps12.shaderStorageImageArrayNonUniformIndexingNative;
				pDescIdxProps->shaderInputAttachmentArrayNonUniformIndexingNative	= supportedProps12.shaderInputAttachmentArrayNonUniformIndexingNative;
				pDescIdxProps->robustBufferAccessUpdateAfterBind					= supportedProps12.robustBufferAccessUpdateAfterBind;
				pDescIdxProps->quadDivergentImplicitLod								= supportedProps12.quadDivergentImplicitLod;
				pDescIdxProps->maxPerStageDescriptorUpdateAfterBindSamplers			= supportedProps12.maxPerStageDescriptorUpdateAfterBindSamplers;
				pDescIdxProps->maxPerStageDescriptorUpdateAfterBindUniformBuffers	= supportedProps12.maxPerStageDescriptorUpdateAfterBindUniformBuffers;
				pDescIdxProps->maxPerStageDescriptorUpdateAfterBindStorageBuffers	= supportedProps12.maxPerStageDescriptorUpdateAfterBindStorageBuffers;
				pDescIdxProps->maxPerStageDescriptorUpdateAfterBindSampledImages	= supportedProps12.maxPerStageDescriptorUpdateAfterBindSampledImages;
				pDescIdxProps->maxPerStageDescriptorUpdateAfterBindStorageImages	= supportedProps12.maxPerStageDescriptorUpdateAfterBindStorageImages;
				pDescIdxProps->maxPerStageDescriptorUpdateAfterBindInputAttachments	= supportedProps12.maxPerStageDescriptorUpdateAfterBindInputAttachments;
				pDescIdxProps->maxPerStageUpdateAfterBindResources					= supportedProps12.maxPerStageUpdateAfterBindResources;
				pDescIdxProps->maxDescriptorSetUpdateAfterBindSamplers				= supportedProps12.maxDescriptorSetUpdateAfterBindSamplers;
				pDescIdxProps->maxDescriptorSetUpdateAfterBindUniformBuffers		= supportedProps12.maxDescriptorSetUpdateAfterBindUniformBuffers;
				pDescIdxProps->maxDescriptorSetUpdateAfterBindUniformBuffersDynamic	= supportedProps12.maxDescriptorSetUpdateAfterBindUniformBuffersDynamic;
				pDescIdxProps->maxDescriptorSetUpdateAfterBindStorageBuffers		= supportedProps12.maxDescriptorSetUpdateAfterBindStorageBuffers;
				pDescIdxProps->maxDescriptorSetUpdateAfterBindStorageBuffersDynamic	= supportedProps12.maxDescriptorSetUpdateAfterBindStorageBuffersDynamic;
				pDescIdxProps->maxDescriptorSetUpdateAfterBindSampledImages			= supportedProps12.maxDescriptorSetUpdateAfterBindSampledImages;
				pDescIdxProps->maxDescriptorSetUpdateAfterBindStorageImages			= supportedProps12.maxDescriptorSetUpdateAfterBindStorageImages;
				pDescIdxProps->maxDescriptorSetUpdateAfterBindInputAttachments		= supportedProps12.maxDescriptorSetUpdateAfterBindInputAttachments;
				break;
			}
            case VK_STRUCTURE_TYPE_PHYSICAL_DEVICE_INLINE_UNIFORM_BLOCK_PROPERTIES: {
				auto* inlineUniformBlockProps = (VkPhysicalDeviceInlineUniformBlockProperties*)next;
				inlineUniformBlockProps->maxInlineUniformBlockSize = supportedProps13.maxInlineUniformBlockSize;
				inlineUniformBlockProps->maxPerStageDescriptorInlineUniformBlocks = supportedProps13.maxPerStageDescriptorInlineUniformBlocks;
				inlineUniformBlockProps->maxPerStageDescriptorUpdateAfterBindInlineUniformBlocks = supportedProps13.maxPerStageDescriptorUpdateAfterBindInlineUniformBlocks;
				inlineUniformBlockProps->maxDescriptorSetInlineUniformBlocks = supportedProps13.maxDescriptorSetInlineUniformBlocks;
				inlineUniformBlockProps->maxDescriptorSetUpdateAfterBindInlineUniformBlocks = supportedProps13.maxDescriptorSetUpdateAfterBindInlineUniformBlocks;
				break;
			}
			case VK_STRUCTURE_TYPE_PHYSICAL_DEVICE_SUBGROUP_SIZE_CONTROL_PROPERTIES: {
				auto* subgroupSizeProps = (VkPhysicalDeviceSubgroupSizeControlProperties*)next;
				subgroupSizeProps->minSubgroupSize = supportedProps13.minSubgroupSize;
				subgroupSizeProps->maxSubgroupSize = supportedProps13.maxSubgroupSize;
				subgroupSizeProps->maxComputeWorkgroupSubgroups = supportedProps13.maxComputeWorkgroupSubgroups;
				subgroupSizeProps->requiredSubgroupSizeStages = supportedProps13.requiredSubgroupSizeStages;
				break;
			}
			case VK_STRUCTURE_TYPE_PHYSICAL_DEVICE_TEXEL_BUFFER_ALIGNMENT_PROPERTIES: {
				// Save the 'next' pointer; we'll unintentionally overwrite it
				// on the next line. Put it back when we're done.
				auto* texelBuffAlignProps = (VkPhysicalDeviceTexelBufferAlignmentProperties*)next;
				void* pNext = texelBuffAlignProps->pNext;
				*texelBuffAlignProps = _texelBuffAlignProperties;
				texelBuffAlignProps->pNext = pNext;
				break;
			}
			case VK_STRUCTURE_TYPE_PHYSICAL_DEVICE_FLOAT_CONTROLS_PROPERTIES: {
				auto* floatControlsProperties = (VkPhysicalDeviceFloatControlsProperties*)next;
				floatControlsProperties->denormBehaviorIndependence = supportedProps12.denormBehaviorIndependence;
				floatControlsProperties->roundingModeIndependence = supportedProps12.roundingModeIndependence;
				floatControlsProperties->shaderSignedZeroInfNanPreserveFloat16 = supportedProps12.shaderSignedZeroInfNanPreserveFloat16;
				floatControlsProperties->shaderSignedZeroInfNanPreserveFloat32 = supportedProps12.shaderSignedZeroInfNanPreserveFloat32;
				floatControlsProperties->shaderSignedZeroInfNanPreserveFloat64 = supportedProps12.shaderSignedZeroInfNanPreserveFloat64;
				floatControlsProperties->shaderDenormPreserveFloat16 = supportedProps12.shaderDenormPreserveFloat16;
				floatControlsProperties->shaderDenormPreserveFloat32 = supportedProps12.shaderDenormPreserveFloat32;
				floatControlsProperties->shaderDenormPreserveFloat64 = supportedProps12.shaderDenormPreserveFloat64;
				floatControlsProperties->shaderDenormFlushToZeroFloat16 = supportedProps12.shaderDenormFlushToZeroFloat16;
				floatControlsProperties->shaderDenormFlushToZeroFloat32 = supportedProps12.shaderDenormFlushToZeroFloat32;
				floatControlsProperties->shaderDenormFlushToZeroFloat64 = supportedProps12.shaderDenormFlushToZeroFloat64;
				floatControlsProperties->shaderRoundingModeRTEFloat16 = supportedProps12.shaderRoundingModeRTEFloat16;
				floatControlsProperties->shaderRoundingModeRTEFloat32 = supportedProps12.shaderRoundingModeRTEFloat32;
				floatControlsProperties->shaderRoundingModeRTEFloat64 = supportedProps12.shaderRoundingModeRTEFloat64;
				floatControlsProperties->shaderRoundingModeRTZFloat16 = supportedProps12.shaderRoundingModeRTZFloat16;
				floatControlsProperties->shaderRoundingModeRTZFloat32 = supportedProps12.shaderRoundingModeRTZFloat32;
				floatControlsProperties->shaderRoundingModeRTZFloat64 = supportedProps12.shaderRoundingModeRTZFloat64;
				break;
			}
            case VK_STRUCTURE_TYPE_PHYSICAL_DEVICE_FRAGMENT_SHADER_BARYCENTRIC_PROPERTIES_KHR: {
                auto* barycentricProperties = (VkPhysicalDeviceFragmentShaderBarycentricPropertiesKHR*)next;
                barycentricProperties->triStripVertexOrderIndependentOfProvokingVertex = false;
                break;
            }
			case VK_STRUCTURE_TYPE_PHYSICAL_DEVICE_SHADER_INTEGER_DOT_PRODUCT_PROPERTIES: {
				auto* shaderIntDotProperties = (VkPhysicalDeviceShaderIntegerDotProductProperties*)next;
				shaderIntDotProperties->integerDotProduct8BitUnsignedAccelerated = supportedProps13.integerDotProduct8BitUnsignedAccelerated;
				shaderIntDotProperties->integerDotProduct8BitSignedAccelerated = supportedProps13.integerDotProduct8BitSignedAccelerated;
				shaderIntDotProperties->integerDotProduct8BitMixedSignednessAccelerated = supportedProps13.integerDotProduct8BitMixedSignednessAccelerated;
				shaderIntDotProperties->integerDotProduct4x8BitPackedUnsignedAccelerated = supportedProps13.integerDotProduct4x8BitPackedUnsignedAccelerated;
				shaderIntDotProperties->integerDotProduct4x8BitPackedSignedAccelerated = supportedProps13.integerDotProduct4x8BitPackedSignedAccelerated;
				shaderIntDotProperties->integerDotProduct4x8BitPackedMixedSignednessAccelerated = supportedProps13.integerDotProduct4x8BitPackedMixedSignednessAccelerated;
				shaderIntDotProperties->integerDotProduct16BitUnsignedAccelerated = supportedProps13.integerDotProduct16BitUnsignedAccelerated;
				shaderIntDotProperties->integerDotProduct16BitSignedAccelerated = supportedProps13.integerDotProduct16BitSignedAccelerated;
				shaderIntDotProperties->integerDotProduct16BitMixedSignednessAccelerated = supportedProps13.integerDotProduct16BitMixedSignednessAccelerated;
				shaderIntDotProperties->integerDotProduct32BitUnsignedAccelerated = supportedProps13.integerDotProduct32BitUnsignedAccelerated;
				shaderIntDotProperties->integerDotProduct32BitSignedAccelerated = supportedProps13.integerDotProduct32BitSignedAccelerated;
				shaderIntDotProperties->integerDotProduct32BitMixedSignednessAccelerated = supportedProps13.integerDotProduct32BitMixedSignednessAccelerated;
				shaderIntDotProperties->integerDotProduct64BitUnsignedAccelerated = supportedProps13.integerDotProduct64BitUnsignedAccelerated;
				shaderIntDotProperties->integerDotProduct64BitSignedAccelerated = supportedProps13.integerDotProduct64BitSignedAccelerated;
				shaderIntDotProperties->integerDotProduct64BitMixedSignednessAccelerated = supportedProps13.integerDotProduct64BitMixedSignednessAccelerated;
				shaderIntDotProperties->integerDotProductAccumulatingSaturating8BitUnsignedAccelerated = supportedProps13.integerDotProductAccumulatingSaturating8BitUnsignedAccelerated;
				shaderIntDotProperties->integerDotProductAccumulatingSaturating8BitSignedAccelerated = supportedProps13.integerDotProductAccumulatingSaturating8BitSignedAccelerated;
				shaderIntDotProperties->integerDotProductAccumulatingSaturating8BitMixedSignednessAccelerated = supportedProps13.integerDotProductAccumulatingSaturating8BitMixedSignednessAccelerated;
				shaderIntDotProperties->integerDotProductAccumulatingSaturating4x8BitPackedUnsignedAccelerated = supportedProps13.integerDotProductAccumulatingSaturating4x8BitPackedUnsignedAccelerated;
				shaderIntDotProperties->integerDotProductAccumulatingSaturating4x8BitPackedSignedAccelerated = supportedProps13.integerDotProductAccumulatingSaturating4x8BitPackedSignedAccelerated;
				shaderIntDotProperties->integerDotProductAccumulatingSaturating4x8BitPackedMixedSignednessAccelerated = supportedProps13.integerDotProductAccumulatingSaturating4x8BitPackedMixedSignednessAccelerated;
				shaderIntDotProperties->integerDotProductAccumulatingSaturating16BitUnsignedAccelerated = supportedProps13.integerDotProductAccumulatingSaturating16BitUnsignedAccelerated;
				shaderIntDotProperties->integerDotProductAccumulatingSaturating16BitSignedAccelerated = supportedProps13.integerDotProductAccumulatingSaturating16BitSignedAccelerated;
				shaderIntDotProperties->integerDotProductAccumulatingSaturating16BitMixedSignednessAccelerated = supportedProps13.integerDotProductAccumulatingSaturating16BitMixedSignednessAccelerated;
				shaderIntDotProperties->integerDotProductAccumulatingSaturating32BitUnsignedAccelerated = supportedProps13.integerDotProductAccumulatingSaturating32BitUnsignedAccelerated;
				shaderIntDotProperties->integerDotProductAccumulatingSaturating32BitSignedAccelerated = supportedProps13.integerDotProductAccumulatingSaturating32BitSignedAccelerated;
				shaderIntDotProperties->integerDotProductAccumulatingSaturating32BitMixedSignednessAccelerated = supportedProps13.integerDotProductAccumulatingSaturating32BitMixedSignednessAccelerated;
				shaderIntDotProperties->integerDotProductAccumulatingSaturating64BitUnsignedAccelerated = supportedProps13.integerDotProductAccumulatingSaturating64BitUnsignedAccelerated;
				shaderIntDotProperties->integerDotProductAccumulatingSaturating64BitSignedAccelerated = supportedProps13.integerDotProductAccumulatingSaturating64BitSignedAccelerated;
				shaderIntDotProperties->integerDotProductAccumulatingSaturating64BitMixedSignednessAccelerated = supportedProps13.integerDotProductAccumulatingSaturating64BitMixedSignednessAccelerated;
				break;
			}
			case VK_STRUCTURE_TYPE_PHYSICAL_DEVICE_PUSH_DESCRIPTOR_PROPERTIES_KHR: {
				auto* pushDescProps = (VkPhysicalDevicePushDescriptorPropertiesKHR*)next;
				pushDescProps->maxPushDescriptors = _properties.limits.maxPerStageResources;
				break;
			}
			case VK_STRUCTURE_TYPE_PHYSICAL_DEVICE_PORTABILITY_SUBSET_PROPERTIES_KHR: {
				auto* portabilityProps = (VkPhysicalDevicePortabilitySubsetPropertiesKHR*)next;
				portabilityProps->minVertexInputBindingStrideAlignment = (uint32_t)_metalFeatures.vertexStrideAlignment;
				break;
			}
			case VK_STRUCTURE_TYPE_PHYSICAL_DEVICE_VERTEX_ATTRIBUTE_DIVISOR_PROPERTIES_KHR: {
				auto* divisorProps = (VkPhysicalDeviceVertexAttributeDivisorPropertiesKHR*)next;
				divisorProps->maxVertexAttribDivisor = kMVKUndefinedLargeUInt32;
				divisorProps->supportsNonZeroFirstInstance = VK_TRUE;
				break;
			}
			case VK_STRUCTURE_TYPE_PHYSICAL_DEVICE_EXTENDED_DYNAMIC_STATE_3_PROPERTIES_EXT: {
				auto* extDynState3Props = (VkPhysicalDeviceExtendedDynamicState3PropertiesEXT*)next;
				extDynState3Props->dynamicPrimitiveTopologyUnrestricted = false;
				break;
			}
			case VK_STRUCTURE_TYPE_PHYSICAL_DEVICE_EXTERNAL_MEMORY_HOST_PROPERTIES_EXT: {
				auto* extMemHostProps = (VkPhysicalDeviceExternalMemoryHostPropertiesEXT*)next;
				extMemHostProps->minImportedHostPointerAlignment = _metalFeatures.hostMemoryPageSize;
				break;
			}
			case VK_STRUCTURE_TYPE_PHYSICAL_DEVICE_HOST_IMAGE_COPY_PROPERTIES_EXT: {
				populateHostImageCopyProperties((VkPhysicalDeviceHostImageCopyPropertiesEXT*)next);
				break;
			}
			case VK_STRUCTURE_TYPE_PHYSICAL_DEVICE_PIPELINE_ROBUSTNESS_PROPERTIES_EXT: {
				auto* pipelineRobustnessProps = (VkPhysicalDevicePipelineRobustnessPropertiesEXT*)next;
				pipelineRobustnessProps->defaultRobustnessStorageBuffers = VK_PIPELINE_ROBUSTNESS_BUFFER_BEHAVIOR_DISABLED_EXT;
				pipelineRobustnessProps->defaultRobustnessUniformBuffers = VK_PIPELINE_ROBUSTNESS_BUFFER_BEHAVIOR_DISABLED_EXT;
				pipelineRobustnessProps->defaultRobustnessVertexInputs = VK_PIPELINE_ROBUSTNESS_BUFFER_BEHAVIOR_DISABLED_EXT;
				pipelineRobustnessProps->defaultRobustnessImages = VK_PIPELINE_ROBUSTNESS_IMAGE_BEHAVIOR_ROBUST_IMAGE_ACCESS_2_EXT;
				break;
			}
			case VK_STRUCTURE_TYPE_PHYSICAL_DEVICE_ROBUSTNESS_2_PROPERTIES_EXT: {
				// This isn't implemented yet, but when it is, it is expected that we'll wind up doing it manually.
				auto* robustness2Props = (VkPhysicalDeviceRobustness2PropertiesEXT*)next;
				robustness2Props->robustStorageBufferAccessSizeAlignment = 1;
				robustness2Props->robustUniformBufferAccessSizeAlignment = 1;
				break;
			}
			case VK_STRUCTURE_TYPE_PHYSICAL_DEVICE_SAMPLE_LOCATIONS_PROPERTIES_EXT: {
				auto* sampLocnProps = (VkPhysicalDeviceSampleLocationsPropertiesEXT*)next;
				sampLocnProps->sampleLocationSampleCounts = _metalFeatures.supportedSampleCounts;
				sampLocnProps->maxSampleLocationGridSize = kMVKSampleLocationPixelGridSize;
				sampLocnProps->sampleLocationCoordinateRange[0] = kMVKMinSampleLocationCoordinate;
				sampLocnProps->sampleLocationCoordinateRange[1] = kMVKMaxSampleLocationCoordinate;
				sampLocnProps->sampleLocationSubPixelBits = mvkPowerOfTwoExponent(kMVKSampleLocationCoordinateGridSize);
				sampLocnProps->variableSampleLocations = true;
				break;
			}
			case VK_STRUCTURE_TYPE_PHYSICAL_DEVICE_VERTEX_ATTRIBUTE_DIVISOR_PROPERTIES_EXT: {
				auto* divisorProps = (VkPhysicalDeviceVertexAttributeDivisorPropertiesEXT*)next;
				divisorProps->maxVertexAttribDivisor = kMVKUndefinedLargeUInt32;
				break;
			}
			default:
				break;
		}
	}
}

void MVKPhysicalDevice::populateHostImageCopyProperties(VkPhysicalDeviceHostImageCopyPropertiesEXT* pHostImageCopyProps) {

	// Metal lacks the concept of image layouts, and so does not restrict 
	// host copy transfers based on them. Assume all image layouts are supported.
	// TODO: As extensions that add layouts are implemented, this list should be extended.
	VkImageLayout supportedImgLayouts[] =  {
		VK_IMAGE_LAYOUT_UNDEFINED,
		VK_IMAGE_LAYOUT_GENERAL,
		VK_IMAGE_LAYOUT_COLOR_ATTACHMENT_OPTIMAL,
		VK_IMAGE_LAYOUT_DEPTH_STENCIL_ATTACHMENT_OPTIMAL,
		VK_IMAGE_LAYOUT_DEPTH_STENCIL_READ_ONLY_OPTIMAL,
		VK_IMAGE_LAYOUT_SHADER_READ_ONLY_OPTIMAL,
		VK_IMAGE_LAYOUT_TRANSFER_SRC_OPTIMAL,
		VK_IMAGE_LAYOUT_TRANSFER_DST_OPTIMAL,
		VK_IMAGE_LAYOUT_PREINITIALIZED,
		VK_IMAGE_LAYOUT_DEPTH_READ_ONLY_STENCIL_ATTACHMENT_OPTIMAL,
		VK_IMAGE_LAYOUT_DEPTH_ATTACHMENT_STENCIL_READ_ONLY_OPTIMAL,
		VK_IMAGE_LAYOUT_DEPTH_ATTACHMENT_OPTIMAL,
		VK_IMAGE_LAYOUT_DEPTH_READ_ONLY_OPTIMAL,
		VK_IMAGE_LAYOUT_STENCIL_ATTACHMENT_OPTIMAL,
		VK_IMAGE_LAYOUT_STENCIL_READ_ONLY_OPTIMAL,
		VK_IMAGE_LAYOUT_READ_ONLY_OPTIMAL,
		VK_IMAGE_LAYOUT_ATTACHMENT_OPTIMAL,
		VK_IMAGE_LAYOUT_PRESENT_SRC_KHR,
	};
	uint32_t supportedImgLayoutsCnt = sizeof(supportedImgLayouts) / sizeof(VkImageLayout);

	// pCopySrcLayouts
	// If pCopySrcLayouts is NULL, return the number of supported layouts.
	if (pHostImageCopyProps->pCopySrcLayouts) {
		mvkCopy(pHostImageCopyProps->pCopySrcLayouts, supportedImgLayouts, min(pHostImageCopyProps->copySrcLayoutCount, supportedImgLayoutsCnt));
	} else {
		pHostImageCopyProps->copySrcLayoutCount = supportedImgLayoutsCnt;
	}

	// pCopyDstLayouts
	// If pCopyDstLayouts is NULL, return the number of supported layouts.
	if (pHostImageCopyProps->pCopyDstLayouts) {
		mvkCopy(pHostImageCopyProps->pCopyDstLayouts, supportedImgLayouts, min(pHostImageCopyProps->copyDstLayoutCount, supportedImgLayoutsCnt));
	} else {
		pHostImageCopyProps->copyDstLayoutCount = supportedImgLayoutsCnt;
	}

	// optimalTilingLayoutUUID
	// Since optimalTilingLayoutUUID is an uint8_t array, use Big-Endian byte ordering,
	// so a hex dump of the array is human readable in its parts.
	uint8_t* uuid = pHostImageCopyProps->optimalTilingLayoutUUID;
	size_t uuidComponentOffset = 0;
	mvkClear(uuid, VK_UUID_SIZE);

	// First 4 bytes contains GPU vendor ID.
	// Use Big-Endian byte ordering, so a hex dump is human readable
	*(uint32_t*)&uuid[uuidComponentOffset] = NSSwapHostIntToBig(_properties.vendorID);
	uuidComponentOffset += sizeof(uint32_t);

	// Next 4 bytes contains GPU device ID
	// Use Big-Endian byte ordering, so a hex dump is human readable
	*(uint32_t*)&uuid[uuidComponentOffset] = NSSwapHostIntToBig(_properties.deviceID);
	uuidComponentOffset += sizeof(uint32_t);

	// Next 4 bytes contains OS version
	*(MVKOSVersion*)&uuid[uuidComponentOffset] = mvkOSVersion();
	uuidComponentOffset += sizeof(MVKOSVersion);

	// Last 4 bytes are left zero

	// identicalMemoryTypeRequirements
	// Metal cannot use Private storage mode with host memory access.
	pHostImageCopyProps->identicalMemoryTypeRequirements = false;
}

// Since these are uint8_t arrays, use Big-Endian byte ordering,
// so a hex dump of the array is human readable in its parts.
void MVKPhysicalDevice::populateDeviceIDProperties(VkPhysicalDeviceVulkan11Properties* pVk11Props) {
	uint8_t* uuid;
	size_t uuidComponentOffset;

	//  ---- Device UUID ----------------------------------------------
	uuid = pVk11Props->deviceUUID;
	uuidComponentOffset = 0;
	mvkClear(uuid, VK_UUID_SIZE);

	// From Vulkan spec: deviceUUID must be universally unique for the device,
	// AND must be immutable for a given device across instances, processes,
	// driver APIs, driver versions, and system reboots.

	// First 4 bytes contains GPU vendor ID
	uint32_t vendorID = _properties.vendorID;
	*(uint32_t*)&uuid[uuidComponentOffset] = NSSwapHostIntToBig(vendorID);
	uuidComponentOffset += sizeof(vendorID);

	// Next 4 bytes contains GPU device ID
	uint32_t deviceID = _properties.deviceID;
	*(uint32_t*)&uuid[uuidComponentOffset] = NSSwapHostIntToBig(deviceID);
	uuidComponentOffset += sizeof(deviceID);

	// Last 8 bytes contain the GPU location identifier
	uint64_t locID = mvkGetLocationID(_mtlDevice);
	*(uint64_t*)&uuid[uuidComponentOffset] = NSSwapHostLongLongToBig(locID);
	uuidComponentOffset += sizeof(locID);

	// ---- Driver ID ----------------------------------------------
	uuid = pVk11Props->driverUUID;
	uuidComponentOffset = 0;
	mvkClear(uuid, VK_UUID_SIZE);

	// First 4 bytes contains MoltenVK prefix
	const char* mvkPfx = "MVK";
	size_t mvkPfxLen = strlen(mvkPfx);
	mvkCopy(&uuid[uuidComponentOffset], (uint8_t*)mvkPfx, mvkPfxLen);
	uuidComponentOffset += mvkPfxLen + 1;

	// Next 4 bytes contains MoltenVK version
	uint32_t mvkVersion = MVK_VERSION;
	*(uint32_t*)&uuid[uuidComponentOffset] = NSSwapHostIntToBig(mvkVersion);
	uuidComponentOffset += sizeof(mvkVersion);

	// Next 4 bytes contains highest GPU capability supported by this device
	uint32_t gpuCap = getHighestGPUCapability();
	*(uint32_t*)&uuid[uuidComponentOffset] = NSSwapHostIntToBig(gpuCap);
	uuidComponentOffset += sizeof(gpuCap);

	// ---- Device LUID ------------------------
	*(uint64_t*)pVk11Props->deviceLUID = NSSwapHostLongLongToBig(mvkGetRegistryID(_mtlDevice));
	pVk11Props->deviceNodeMask = 1;		// Per Vulkan spec
	pVk11Props->deviceLUIDValid = VK_TRUE;
}

void MVKPhysicalDevice::populateSubgroupProperties(VkPhysicalDeviceVulkan11Properties* pVk11Props) {
	pVk11Props->subgroupSize = _metalFeatures.maxSubgroupSize;
	pVk11Props->subgroupSupportedStages = VK_SHADER_STAGE_COMPUTE_BIT;
	if (_features.tessellationShader) {
		pVk11Props->subgroupSupportedStages |= VK_SHADER_STAGE_TESSELLATION_CONTROL_BIT;
	}
	if (mvkOSVersionIsAtLeast(10.15, 13.0, 1.0)) {
		pVk11Props->subgroupSupportedStages |= VK_SHADER_STAGE_FRAGMENT_BIT;
	}
	pVk11Props->subgroupSupportedOperations = VK_SUBGROUP_FEATURE_BASIC_BIT;
	if (_metalFeatures.simdPermute || _metalFeatures.quadPermute) {
		pVk11Props->subgroupSupportedOperations |= (VK_SUBGROUP_FEATURE_VOTE_BIT |
													VK_SUBGROUP_FEATURE_BALLOT_BIT |
													VK_SUBGROUP_FEATURE_SHUFFLE_BIT |
													VK_SUBGROUP_FEATURE_SHUFFLE_RELATIVE_BIT |
													VK_SUBGROUP_FEATURE_ROTATE_BIT_KHR |
													VK_SUBGROUP_FEATURE_ROTATE_CLUSTERED_BIT_KHR);
	}
	if (_metalFeatures.quadPermute && _metalFeatures.simdReduction) {
		// Note: Only quad clusters are currently supported by SPIRV-Cross for reduce.
		pVk11Props->subgroupSupportedOperations |= VK_SUBGROUP_FEATURE_CLUSTERED_BIT;
	}
	if (_metalFeatures.simdReduction) {
		pVk11Props->subgroupSupportedOperations |= VK_SUBGROUP_FEATURE_ARITHMETIC_BIT;
	}
	if (_metalFeatures.quadPermute) {
		pVk11Props->subgroupSupportedOperations |= VK_SUBGROUP_FEATURE_QUAD_BIT;
	}
	pVk11Props->subgroupQuadOperationsInAllStages = _metalFeatures.quadPermute;
}

void MVKPhysicalDevice::getFormatProperties(VkFormat format, VkFormatProperties* pFormatProperties) {
	*pFormatProperties = _pixelFormats.getVkFormatProperties(format);
}

void MVKPhysicalDevice::getFormatProperties(VkFormat format, VkFormatProperties2KHR* pFormatProperties) {
	pFormatProperties->sType = VK_STRUCTURE_TYPE_FORMAT_PROPERTIES_2_KHR;

    for (auto* next = (VkBaseOutStructure*)pFormatProperties->pNext; next; next = next->pNext) {
        switch (next->sType) {
            case VK_STRUCTURE_TYPE_FORMAT_PROPERTIES_3: {
                auto* properties3 = (VkFormatProperties3*)next;
                auto& properties = _pixelFormats.getVkFormatProperties3(format);
                properties3->linearTilingFeatures = properties.linearTilingFeatures;
                properties3->optimalTilingFeatures = properties.optimalTilingFeatures;
                properties3->bufferFeatures = properties.bufferFeatures;
                break;
            }
            default:
                break;
        }
    }

	getFormatProperties(format, &pFormatProperties->formatProperties);
}

void MVKPhysicalDevice::getMultisampleProperties(VkSampleCountFlagBits samples,
												 VkMultisamplePropertiesEXT* pMultisampleProperties) {
	if (pMultisampleProperties) {
		pMultisampleProperties->maxSampleLocationGridSize = (mvkIsOnlyAnyFlagEnabled(samples, _metalFeatures.supportedSampleCounts)
															 ? kMVKSampleLocationPixelGridSize
															 : kMVKSampleLocationPixelGridSizeNotSupported);
	}
}

VkResult MVKPhysicalDevice::getImageFormatProperties(VkFormat format,
													 VkImageType type,
													 VkImageTiling tiling,
													 VkImageUsageFlags usage,
													 VkImageCreateFlags flags,
													 VkImageFormatProperties* pImageFormatProperties) {

	if ( !_pixelFormats.isSupported(format) ) { return VK_ERROR_FORMAT_NOT_SUPPORTED; }

	if ( !pImageFormatProperties ) { return VK_SUCCESS; }

	mvkClear(pImageFormatProperties);

	// Metal does not support creating uncompressed views of compressed formats.
	// Metal does not support split-instance images.
	if (mvkIsAnyFlagEnabled(flags, VK_IMAGE_CREATE_BLOCK_TEXEL_VIEW_COMPATIBLE_BIT | VK_IMAGE_CREATE_SPLIT_INSTANCE_BIND_REGIONS_BIT)) {
		return VK_ERROR_FORMAT_NOT_SUPPORTED;
	}

	MVKFormatType mvkFmt = _pixelFormats.getFormatType(format);
	bool isChromaSubsampled = _pixelFormats.getChromaSubsamplingPlaneCount(format) > 0;
	bool isMultiPlanar = _pixelFormats.getChromaSubsamplingPlaneCount(format) > 1;
	bool isBGRG = isChromaSubsampled && !isMultiPlanar && _pixelFormats.getBlockTexelSize(format).width > 1;
	bool hasAttachmentUsage = mvkIsAnyFlagEnabled(usage, (VK_IMAGE_USAGE_COLOR_ATTACHMENT_BIT |
														  VK_IMAGE_USAGE_DEPTH_STENCIL_ATTACHMENT_BIT |
														  VK_IMAGE_USAGE_TRANSIENT_ATTACHMENT_BIT |
														  VK_IMAGE_USAGE_INPUT_ATTACHMENT_BIT));

	// Disjoint memory requires a multiplanar format.
	if (!isMultiPlanar && mvkIsAnyFlagEnabled(flags, VK_IMAGE_CREATE_DISJOINT_BIT)) {
		return VK_ERROR_FORMAT_NOT_SUPPORTED;
	}

	VkPhysicalDeviceLimits* pLimits = &_properties.limits;
	VkExtent3D maxExt = { 1, 1, 1};
	uint32_t maxLevels = 1;
	uint32_t maxLayers = hasAttachmentUsage ? pLimits->maxFramebufferLayers : pLimits->maxImageArrayLayers;

	bool supportsMSAA =  mvkAreAllFlagsEnabled(_pixelFormats.getCapabilities(format), kMVKMTLFmtCapsMSAA);
	VkSampleCountFlags sampleCounts = supportsMSAA ? _metalFeatures.supportedSampleCounts : VK_SAMPLE_COUNT_1_BIT;

	switch (type) {
		case VK_IMAGE_TYPE_1D:
			maxExt.height = 1;
			maxExt.depth = 1;
			if (!getMVKConfig().texture1DAs2D) {
				maxExt.width = pLimits->maxImageDimension1D;
				maxLevels = 1;
				sampleCounts = VK_SAMPLE_COUNT_1_BIT;

				// Metal does not allow native 1D textures to be used as attachments
				if (hasAttachmentUsage ) { return VK_ERROR_FORMAT_NOT_SUPPORTED; }

				// Metal does not allow linear tiling on native 1D textures
				if (tiling == VK_IMAGE_TILING_LINEAR) { return VK_ERROR_FORMAT_NOT_SUPPORTED; }

				// Metal does not allow compressed or depth/stencil formats on native 1D textures
				if (mvkFmt == kMVKFormatDepthStencil) { return VK_ERROR_FORMAT_NOT_SUPPORTED; }
				if (mvkFmt == kMVKFormatCompressed) { return VK_ERROR_FORMAT_NOT_SUPPORTED; }
				if (isChromaSubsampled) { return VK_ERROR_FORMAT_NOT_SUPPORTED; }
				break;
			}

			// A 420 1D image doesn't make much sense.
			if (isChromaSubsampled && _pixelFormats.getBlockTexelSize(format).height > 1) {
				return VK_ERROR_FORMAT_NOT_SUPPORTED;
			}
			// Vulkan doesn't allow 1D multisampled images.
			sampleCounts = VK_SAMPLE_COUNT_1_BIT;
			/* fallthrough */
		case VK_IMAGE_TYPE_2D:
			if (mvkIsAnyFlagEnabled(flags, VK_IMAGE_CREATE_CUBE_COMPATIBLE_BIT) ) {
				// Chroma-subsampled cube images aren't supported.
				if (isChromaSubsampled) { return VK_ERROR_FORMAT_NOT_SUPPORTED; }
				// 1D cube images aren't supported.
				if (type == VK_IMAGE_TYPE_1D) { return VK_ERROR_FORMAT_NOT_SUPPORTED; }
				maxExt.width = pLimits->maxImageDimensionCube;
				maxExt.height = pLimits->maxImageDimensionCube;
			} else {
				maxExt.width = pLimits->maxImageDimension2D;
				maxExt.height = (type == VK_IMAGE_TYPE_1D ? 1 : pLimits->maxImageDimension2D);
			}
			maxExt.depth = 1;
			if (tiling == VK_IMAGE_TILING_LINEAR) {
				// Linear textures have additional restrictions under Metal:
				// - They may not be depth/stencil, compressed, or chroma subsampled textures.
				//   We allow multi-planar formats because those internally use non-subsampled formats.
				if (mvkFmt == kMVKFormatDepthStencil || mvkFmt == kMVKFormatCompressed || isBGRG) {
					return VK_ERROR_FORMAT_NOT_SUPPORTED;
				}
#if !MVK_APPLE_SILICON
				// - On macOS IMR GPUs, Linear textures may not be used as framebuffer attachments.
				if (hasAttachmentUsage) { return VK_ERROR_FORMAT_NOT_SUPPORTED; }
#endif
				// Linear textures may only have one mip level, layer & sample.
				maxLevels = 1;
				maxLayers = 1;
				sampleCounts = VK_SAMPLE_COUNT_1_BIT;
			} else {
				VkFormatProperties3& fmtProps = _pixelFormats.getVkFormatProperties3(format);
				// Compressed multisampled textures aren't supported.
				// Chroma-subsampled multisampled textures aren't supported.
				// Multisampled cube textures aren't supported.
				// Non-renderable multisampled textures aren't supported.
				if (mvkFmt == kMVKFormatCompressed || isChromaSubsampled ||
					mvkIsAnyFlagEnabled(flags, VK_IMAGE_CREATE_CUBE_COMPATIBLE_BIT) ||
					!mvkIsAnyFlagEnabled(fmtProps.optimalTilingFeatures, VK_FORMAT_FEATURE_2_COLOR_ATTACHMENT_BIT | VK_FORMAT_FEATURE_2_DEPTH_STENCIL_ATTACHMENT_BIT) ) {
					sampleCounts = VK_SAMPLE_COUNT_1_BIT;
				}
				// BGRG and GBGR images may only have one mip level and one layer.
				// Other chroma subsampled formats may have multiple mip levels, but still only one layer.
				if (isChromaSubsampled) {
					maxLevels = isBGRG ? 1 : mvkMipmapLevels3D(maxExt);
					maxLayers = 1;
				} else {
					maxLevels = mvkMipmapLevels3D(maxExt);
				}
			}
			break;

		case VK_IMAGE_TYPE_3D:
			// Metal does not allow linear tiling on 3D textures
			if (tiling == VK_IMAGE_TILING_LINEAR) {
				return VK_ERROR_FORMAT_NOT_SUPPORTED;
			}
			// Metal does not allow compressed or depth/stencil formats on 3D textures
			if (mvkFmt == kMVKFormatDepthStencil ||
				isChromaSubsampled
#if MVK_IOS_OR_TVOS
				|| (mvkFmt == kMVKFormatCompressed && !_metalFeatures.native3DCompressedTextures)
#endif
				) {
				return VK_ERROR_FORMAT_NOT_SUPPORTED;
			}
#if MVK_MACOS
			// If this is a compressed format and there's no codec, it isn't supported.
			if ((mvkFmt == kMVKFormatCompressed) && !mvkCanDecodeFormat(format) && !_metalFeatures.native3DCompressedTextures) {
				return VK_ERROR_FORMAT_NOT_SUPPORTED;
			}
#endif
#if MVK_APPLE_SILICON
			// ETC2 and EAC formats aren't supported for 3D textures.
			switch (format) {
				case VK_FORMAT_ETC2_R8G8B8_UNORM_BLOCK:
				case VK_FORMAT_ETC2_R8G8B8_SRGB_BLOCK:
				case VK_FORMAT_ETC2_R8G8B8A1_UNORM_BLOCK:
				case VK_FORMAT_ETC2_R8G8B8A1_SRGB_BLOCK:
				case VK_FORMAT_ETC2_R8G8B8A8_UNORM_BLOCK:
				case VK_FORMAT_ETC2_R8G8B8A8_SRGB_BLOCK:
				case VK_FORMAT_EAC_R11_UNORM_BLOCK:
				case VK_FORMAT_EAC_R11_SNORM_BLOCK:
				case VK_FORMAT_EAC_R11G11_UNORM_BLOCK:
				case VK_FORMAT_EAC_R11G11_SNORM_BLOCK:
					return VK_ERROR_FORMAT_NOT_SUPPORTED;
				default:
					break;
			}
#endif
			maxExt.width = pLimits->maxImageDimension3D;
			maxExt.height = pLimits->maxImageDimension3D;
			maxExt.depth = pLimits->maxImageDimension3D;
			maxLevels = mvkMipmapLevels3D(maxExt);
			maxLayers = 1;
			sampleCounts = VK_SAMPLE_COUNT_1_BIT;
			break;

		default:
			return VK_ERROR_FORMAT_NOT_SUPPORTED;	// Illegal VkImageType
	}

	pImageFormatProperties->maxExtent = maxExt;
	pImageFormatProperties->maxMipLevels = maxLevels;
	pImageFormatProperties->maxArrayLayers = maxLayers;
	pImageFormatProperties->sampleCounts = sampleCounts;
	pImageFormatProperties->maxResourceSize = kMVKUndefinedLargeUInt64;

	return VK_SUCCESS;
}

VkResult MVKPhysicalDevice::getImageFormatProperties(const VkPhysicalDeviceImageFormatInfo2 *pImageFormatInfo,
													 VkImageFormatProperties2* pImageFormatProperties) {

	auto usage = pImageFormatInfo->usage;
	for (const auto* nextInfo = (VkBaseInStructure*)pImageFormatInfo->pNext; nextInfo; nextInfo = nextInfo->pNext) {
		switch (nextInfo->sType) {
			case VK_STRUCTURE_TYPE_PHYSICAL_DEVICE_EXTERNAL_IMAGE_FORMAT_INFO: {
				// Return information about external memory support for MTLTexture.
				// Search VkImageFormatProperties2 for the corresponding VkExternalImageFormatProperties and populate it.
				auto* pExtImgFmtInfo = (VkPhysicalDeviceExternalImageFormatInfo*)nextInfo;
				for (auto* nextProps = (VkBaseOutStructure*)pImageFormatProperties->pNext; nextProps; nextProps = nextProps->pNext) {
					if (nextProps->sType == VK_STRUCTURE_TYPE_EXTERNAL_IMAGE_FORMAT_PROPERTIES) {
						auto* pExtImgFmtProps = (VkExternalImageFormatProperties*)nextProps;
						pExtImgFmtProps->externalMemoryProperties = getExternalImageProperties(pImageFormatInfo->format, pExtImgFmtInfo->handleType);
					}
				}
				break;
			}
			case VK_STRUCTURE_TYPE_IMAGE_STENCIL_USAGE_CREATE_INFO: {
				// If the format includes a stencil component, combine any separate stencil usage with non-stencil usage.
				if (_pixelFormats.isStencilFormat(_pixelFormats.getMTLPixelFormat(pImageFormatInfo->format))) {
					usage |= ((VkImageStencilUsageCreateInfo*)nextInfo)->stencilUsage;
				}
				break;
			}
			default:
				break;
		}
	}

    for (const auto* nextProps = (VkBaseInStructure*)pImageFormatProperties->pNext; nextProps; nextProps = nextProps->pNext) {
        switch (nextProps->sType) {
            case VK_STRUCTURE_TYPE_SAMPLER_YCBCR_CONVERSION_IMAGE_FORMAT_PROPERTIES: {
                auto* samplerYcbcrConvProps = (VkSamplerYcbcrConversionImageFormatProperties*)nextProps;
                samplerYcbcrConvProps->combinedImageSamplerDescriptorCount = std::max(_pixelFormats.getChromaSubsamplingPlaneCount(pImageFormatInfo->format), (uint8_t)1u);
                break;
            }
			case VK_STRUCTURE_TYPE_HOST_IMAGE_COPY_DEVICE_PERFORMANCE_QUERY_EXT: {
				// Under Metal, VK_IMAGE_USAGE_HOST_TRANSFER_BIT_EXT does not affect either memory layout
				// or access, therefore, both identicalMemoryLayout and optimalDeviceAccess should be VK_TRUE.
				// Also, per Vulkan spec, if identicalMemoryLayout is VK_TRUE, optimalDeviceAccess must also be VK_TRUE.
				auto* hostImgCopyPerfQry = (VkHostImageCopyDevicePerformanceQueryEXT*)nextProps;
				hostImgCopyPerfQry->optimalDeviceAccess = VK_TRUE;
				hostImgCopyPerfQry->identicalMemoryLayout = VK_TRUE;
				break;
			}
            default:
                break;
        }
    }

	if ( !_pixelFormats.isSupported(pImageFormatInfo->format) ) { return VK_ERROR_FORMAT_NOT_SUPPORTED; }

	return getImageFormatProperties(pImageFormatInfo->format, pImageFormatInfo->type,
									pImageFormatInfo->tiling, usage,
									pImageFormatInfo->flags,
									&pImageFormatProperties->imageFormatProperties);
}

void MVKPhysicalDevice::getExternalBufferProperties(const VkPhysicalDeviceExternalBufferInfo* pExternalBufferInfo,
													VkExternalBufferProperties* pExternalBufferProperties) {
	pExternalBufferProperties->externalMemoryProperties = getExternalBufferProperties(pExternalBufferInfo->handleType);
}

static VkExternalMemoryProperties _emptyExtMemProps = {};

VkExternalMemoryProperties& MVKPhysicalDevice::getExternalBufferProperties(VkExternalMemoryHandleTypeFlagBits handleType) {
	switch (handleType) {
		case VK_EXTERNAL_MEMORY_HANDLE_TYPE_HOST_ALLOCATION_BIT_EXT:
		case VK_EXTERNAL_MEMORY_HANDLE_TYPE_HOST_MAPPED_FOREIGN_MEMORY_BIT_EXT:
			return _hostPointerExternalMemoryProperties;
		case VK_EXTERNAL_MEMORY_HANDLE_TYPE_MTLBUFFER_BIT_EXT:
			return _mtlBufferExternalMemoryProperties;
		default:
			return _emptyExtMemProps;
	}
}

VkExternalMemoryProperties& MVKPhysicalDevice::getExternalImageProperties(VkFormat format, VkExternalMemoryHandleTypeFlagBits handleType) {
	switch (handleType) {
		case VK_EXTERNAL_MEMORY_HANDLE_TYPE_HOST_ALLOCATION_BIT_EXT:
		case VK_EXTERNAL_MEMORY_HANDLE_TYPE_HOST_MAPPED_FOREIGN_MEMORY_BIT_EXT:
			return _hostPointerExternalMemoryProperties;
		case VK_EXTERNAL_MEMORY_HANDLE_TYPE_MTLTEXTURE_BIT_EXT:
			// We cannot export images that have no Metal counterparts. This is because we are emulating them via multiple MTLTextures
			// and we would require to export multiple MTLTextures. We let them export them as a heap whenever possible.
			if (_pixelFormats.getChromaSubsamplingPlaneCount(format) > 1u)
				return _mtlTextureHeapExternalMemoryProperties;
			return _mtlTextureExternalMemoryProperties;
		case VK_EXTERNAL_MEMORY_HANDLE_TYPE_MTLHEAP_BIT_EXT:
			return _mtlTextureHeapExternalMemoryProperties;
		default:
			return _emptyExtMemProps;
	}
}

uint32_t MVKPhysicalDevice::getExternalResourceMemoryTypeBits(VkExternalMemoryHandleTypeFlagBits handleType,
															  const void* handle) const {
	// MTLBuffer and MTLTextures are resources. MTLHeap is not according to Metal
	const bool isResource = handleType != VK_EXTERNAL_MEMORY_HANDLE_TYPE_MTLHEAP_BIT_EXT;
	const MTLStorageMode storageMode = isResource ? ((id<MTLResource>)handle).storageMode : ((id<MTLHeap>)handle).storageMode;
	uint32_t memoryTypeBits = 0u;
	switch (storageMode) {
	case MTLStorageModeShared:
		memoryTypeBits = _hostCoherentMemoryTypes;
		break;
#if !MVK_IOS && !MVK_TVOS
	case MTLStorageModeManaged:
		memoryTypeBits = _hostVisibleMemoryTypes;
		break;
#endif
	case MTLStorageModePrivate:
		memoryTypeBits = _privateMemoryTypes;
		break;
	case MTLStorageModeMemoryless:
		memoryTypeBits = _lazilyAllocatedMemoryTypes;
		break;
	default:
		// This should never be reached, but just to be future-proof
		break;
	};
	return memoryTypeBits;
}

static const VkExternalFenceProperties _emptyExtFenceProps = {VK_STRUCTURE_TYPE_EXTERNAL_FENCE_PROPERTIES, nullptr, 0, 0, 0};

void MVKPhysicalDevice::getExternalFenceProperties(const VkPhysicalDeviceExternalFenceInfo* pExternalFenceInfo,
												   VkExternalFenceProperties* pExternalFenceProperties) {
	void* next = pExternalFenceProperties->pNext;
	*pExternalFenceProperties = _emptyExtFenceProps;
	pExternalFenceProperties->pNext = next;
}

static const VkExternalSemaphoreProperties _emptyExtSemProps = {VK_STRUCTURE_TYPE_EXTERNAL_SEMAPHORE_PROPERTIES, nullptr, 0, 0, 0};

void MVKPhysicalDevice::getExternalSemaphoreProperties(const VkPhysicalDeviceExternalSemaphoreInfo* pExternalSemaphoreInfo,
													   VkExternalSemaphoreProperties* pExternalSemaphoreProperties) {
	void* next = pExternalSemaphoreProperties->pNext;
	*pExternalSemaphoreProperties = _emptyExtSemProps;
	pExternalSemaphoreProperties->pNext = next;
}

VkResult MVKPhysicalDevice::getCalibrateableTimeDomains(uint32_t* pTimeDomainCount, VkTimeDomainEXT* pTimeDomains) {
	if (!pTimeDomains) {
		*pTimeDomainCount = kMaxTimeDomains;
		return VK_SUCCESS;
	}
	// XXX CLOCK_MONOTONIC_RAW is mach_continuous_time(), but
	// -[MTLDevice sampleTimestamps:gpuTimestamp:] returns the CPU
	// timestamp in the mach_absolute_time() domain, which is CLOCK_UPTIME_RAW
	// (cf. Libc/gen/clock_gettime.c).
	static const VkTimeDomainEXT domains[] = { VK_TIME_DOMAIN_DEVICE_EXT, VK_TIME_DOMAIN_CLOCK_MONOTONIC_RAW_EXT };
	std::copy_n(domains, min(*pTimeDomainCount, kMaxTimeDomains), pTimeDomains);
	if (*pTimeDomainCount < kMaxTimeDomains) { return VK_INCOMPLETE; }
	*pTimeDomainCount = kMaxTimeDomains;
	return VK_SUCCESS;
}

VkResult MVKPhysicalDevice::getToolProperties(uint32_t* pToolCount, VkPhysicalDeviceToolProperties* pToolProperties) {
	// Metal does not currently have a standard way to detect attached tools, so report nothing.
	*pToolCount = 0;
	return VK_SUCCESS;
}


#pragma mark Surfaces

VkResult MVKPhysicalDevice::getSurfaceSupport(uint32_t queueFamilyIndex,
											  MVKSurface* surface,
											  VkBool32* pSupported) {
    // Check whether this is a headless device
    bool isHeadless = false;
#if MVK_MACOS
    isHeadless = _mtlDevice.isHeadless;
#endif
    
	// If this device is headless, the surface must be headless.
	*pSupported = isHeadless ? surface->isHeadless() : wasConfigurationSuccessful();
	return *pSupported ? VK_SUCCESS : surface->getConfigurationResult();
}

VkResult MVKPhysicalDevice::getSurfaceCapabilities(VkSurfaceKHR surface,
												   VkSurfaceCapabilitiesKHR* pSurfaceCapabilities) {
	VkPhysicalDeviceSurfaceInfo2KHR surfaceInfo;
	surfaceInfo.sType = VK_STRUCTURE_TYPE_PHYSICAL_DEVICE_SURFACE_INFO_2_KHR;
	surfaceInfo.pNext = nullptr;
	surfaceInfo.surface = surface;

	VkSurfaceCapabilities2KHR surfaceCaps;
	surfaceCaps.sType = VK_STRUCTURE_TYPE_SURFACE_CAPABILITIES_2_KHR;
	surfaceCaps.pNext = nullptr;
	surfaceCaps.surfaceCapabilities = *pSurfaceCapabilities;

	VkResult rslt = getSurfaceCapabilities(&surfaceInfo, &surfaceCaps);

	*pSurfaceCapabilities = surfaceCaps.surfaceCapabilities;

	return rslt;
}

VkResult MVKPhysicalDevice::getSurfaceCapabilities(	const VkPhysicalDeviceSurfaceInfo2KHR* pSurfaceInfo,
												   VkSurfaceCapabilities2KHR* pSurfaceCapabilities) {

	// Retrieve the present mode if it is supplied in this query.
	VkPresentModeKHR presentMode = VK_PRESENT_MODE_MAX_ENUM_KHR;
	for (auto* next = (const VkBaseInStructure*)pSurfaceInfo->pNext; next; next = next->pNext) {
		switch (next->sType) {
			case VK_STRUCTURE_TYPE_SURFACE_PRESENT_MODE_EXT: {
				presentMode = ((VkSurfacePresentModeEXT*)next)->presentMode;
				break;
			}
			default:
				break;
		}
	}

	// Retrieve the scaling and present mode compatibility structs if they are supplied in this query.
	VkSurfacePresentScalingCapabilitiesEXT* pScalingCaps = nullptr;
	VkSurfacePresentModeCompatibilityEXT* pCompatibility = nullptr;
	for (auto* next = (VkBaseOutStructure*)pSurfaceCapabilities->pNext; next; next = next->pNext) {
		switch (next->sType) {
			case VK_STRUCTURE_TYPE_SURFACE_PRESENT_SCALING_CAPABILITIES_EXT: {
				pScalingCaps = (VkSurfacePresentScalingCapabilitiesEXT*)next;
				break;
			}
			case VK_STRUCTURE_TYPE_SURFACE_PRESENT_MODE_COMPATIBILITY_EXT: {
				pCompatibility = (VkSurfacePresentModeCompatibilityEXT*)next;
				break;
			}
			default:
				break;
		}
	}

	// The CAlayer underlying the surface must be a CAMetalLayer.
	MVKSurface* surface = (MVKSurface*)pSurfaceInfo->surface;
	if ( !surface->wasConfigurationSuccessful() ) { return surface->getConfigurationResult(); }

	VkSurfaceCapabilitiesKHR& surfCaps = pSurfaceCapabilities->surfaceCapabilities;
	surfCaps.minImageCount = _metalFeatures.minSwapchainImageCount;
	surfCaps.maxImageCount = _metalFeatures.maxSwapchainImageCount;
	surfCaps.currentExtent = surface->getNaturalExtent();
	surfCaps.minImageExtent = { 1, 1 };
	surfCaps.maxImageExtent = { _properties.limits.maxImageDimension2D, _properties.limits.maxImageDimension2D };
	surfCaps.maxImageArrayLayers = 1;
	surfCaps.supportedTransforms = (VK_SURFACE_TRANSFORM_IDENTITY_BIT_KHR);
	surfCaps.currentTransform = VK_SURFACE_TRANSFORM_IDENTITY_BIT_KHR;
	surfCaps.supportedCompositeAlpha = (VK_COMPOSITE_ALPHA_OPAQUE_BIT_KHR |
										VK_COMPOSITE_ALPHA_POST_MULTIPLIED_BIT_KHR |
										VK_COMPOSITE_ALPHA_INHERIT_BIT_KHR);
	surfCaps.supportedUsageFlags = (VK_IMAGE_USAGE_COLOR_ATTACHMENT_BIT |
									VK_IMAGE_USAGE_STORAGE_BIT |
									VK_IMAGE_USAGE_TRANSFER_SRC_BIT |
									VK_IMAGE_USAGE_TRANSFER_DST_BIT |
									VK_IMAGE_USAGE_SAMPLED_BIT);

	// Swapchain-to-surface scaling capabilities.
	if (pScalingCaps) {
		pScalingCaps->supportedPresentScaling = (VK_PRESENT_SCALING_ONE_TO_ONE_BIT_EXT |
												 VK_PRESENT_SCALING_ASPECT_RATIO_STRETCH_BIT_EXT |
												 VK_PRESENT_SCALING_STRETCH_BIT_EXT);
		pScalingCaps->supportedPresentGravityX = (VK_PRESENT_GRAVITY_MIN_BIT_EXT |
												  VK_PRESENT_GRAVITY_MAX_BIT_EXT |
												  VK_PRESENT_GRAVITY_CENTERED_BIT_EXT);
		pScalingCaps->supportedPresentGravityY = (VK_PRESENT_GRAVITY_MIN_BIT_EXT |
												  VK_PRESENT_GRAVITY_MAX_BIT_EXT |
												  VK_PRESENT_GRAVITY_CENTERED_BIT_EXT);
		pScalingCaps->minScaledImageExtent = surfCaps.minImageExtent;
		pScalingCaps->maxScaledImageExtent = surfCaps.maxImageExtent;
	}


	// Per spec, always include the queried present mode in returned compatibility results.
	MVKSmallVector<VkPresentModeKHR> compatiblePresentModes;
	if (presentMode != VK_PRESENT_MODE_MAX_ENUM_KHR) { compatiblePresentModes.push_back(presentMode); }

	// Customize results based on the provided present mode.
	switch (presentMode) {
		case VK_PRESENT_MODE_FIFO_KHR:
			// This could be dodgy, because Metal may not match the Vulkan spec's tight
			// requirements for transitioning from FIFO to IMMEDIATE, because the change to
			// IMMEDIATE may occur while some FIFO items are still on the GPU queue.
			if (_metalFeatures.presentModeImmediate) {
				compatiblePresentModes.push_back(VK_PRESENT_MODE_IMMEDIATE_KHR);
			}
			break;
		case VK_PRESENT_MODE_IMMEDIATE_KHR:
			compatiblePresentModes.push_back(VK_PRESENT_MODE_FIFO_KHR);
			surfCaps.minImageCount = surfCaps.maxImageCount;	// Recommend always using max count to avoid visual tearing.
			break;
		case VK_PRESENT_MODE_SHARED_DEMAND_REFRESH_KHR:
		case VK_PRESENT_MODE_SHARED_CONTINUOUS_REFRESH_KHR:
			// Although these are not advertised as supported, per spec, counts must be 1.
			surfCaps.minImageCount = 1;
			surfCaps.maxImageCount = 1;
			break;

		default:
			break;
	}

	// If compatible present modes are requested, return them, otherwise return the count of them.
	if (pCompatibility) {
		if (pCompatibility->pPresentModes) {
			pCompatibility->presentModeCount = min(pCompatibility->presentModeCount, (uint32_t)compatiblePresentModes.size());
			for (uint32_t pmIdx = 0; pmIdx < pCompatibility->presentModeCount; pmIdx++) {
				pCompatibility->pPresentModes[pmIdx] = compatiblePresentModes[pmIdx];
			}
		} else {
			pCompatibility->presentModeCount = (uint32_t)compatiblePresentModes.size();
		}
	}

	return VK_SUCCESS;
}

VkResult MVKPhysicalDevice::getSurfaceFormats(MVKSurface* surface,
											  uint32_t* pCount,
											  VkSurfaceFormatKHR* pSurfaceFormats) {

	if ( !surface->wasConfigurationSuccessful() ) { return surface->getConfigurationResult(); }

#define addSurfFmt(MTL_FMT) \
	do { \
		if (_pixelFormats.isSupported(MTLPixelFormat ##MTL_FMT)) { \
			VkFormat vkFmt = _pixelFormats.getVkFormat(MTLPixelFormat ##MTL_FMT); \
			if (vkFmt) { vkFormats.push_back(vkFmt); } \
		} \
	} while(false)

	MVKSmallVector<VkFormat, 16> vkFormats;
	addSurfFmt(BGRA8Unorm);
	addSurfFmt(BGRA8Unorm_sRGB);
	addSurfFmt(RGBA16Float);
	addSurfFmt(RGB10A2Unorm);
	addSurfFmt(BGR10A2Unorm);
#if MVK_APPLE_SILICON && !MVK_OS_SIMULATOR
	addSurfFmt(BGRA10_XR);
	addSurfFmt(BGRA10_XR_sRGB);
	addSurfFmt(BGR10_XR);
	addSurfFmt(BGR10_XR_sRGB);
#endif

	MVKSmallVector<VkColorSpaceKHR, 16> colorSpaces;
	colorSpaces.push_back(VK_COLOR_SPACE_SRGB_NONLINEAR_KHR);
#if MVK_MACOS
    // 10.11 supports some but not all of the color spaces specified by VK_EXT_swapchain_colorspace.
    colorSpaces.push_back(VK_COLOR_SPACE_DISPLAY_P3_NONLINEAR_EXT);
    colorSpaces.push_back(VK_COLOR_SPACE_DCI_P3_NONLINEAR_EXT);
    colorSpaces.push_back(VK_COLOR_SPACE_BT709_NONLINEAR_EXT);
    colorSpaces.push_back(VK_COLOR_SPACE_ADOBERGB_NONLINEAR_EXT);
    colorSpaces.push_back(VK_COLOR_SPACE_PASS_THROUGH_EXT);
    if (mvkOSVersionIsAtLeast(10.12)) {
        colorSpaces.push_back(VK_COLOR_SPACE_EXTENDED_SRGB_LINEAR_EXT);
        colorSpaces.push_back(VK_COLOR_SPACE_EXTENDED_SRGB_NONLINEAR_EXT);
    }
    if (mvkOSVersionIsAtLeast(10.14)) {
        colorSpaces.push_back(VK_COLOR_SPACE_DISPLAY_P3_LINEAR_EXT);
        colorSpaces.push_back(VK_COLOR_SPACE_BT2020_LINEAR_EXT);
    }
#if MVK_XCODE_12
    if (mvkOSVersionIsAtLeast(11.0)) {
        colorSpaces.push_back(VK_COLOR_SPACE_HDR10_HLG_EXT);
        colorSpaces.push_back(VK_COLOR_SPACE_HDR10_ST2084_EXT);
    }
#endif
#endif
#if MVK_IOS_OR_TVOS
    // iOS 8 doesn't support anything but sRGB.
    if (mvkOSVersionIsAtLeast(9.0)) {
        colorSpaces.push_back(VK_COLOR_SPACE_DISPLAY_P3_NONLINEAR_EXT);
        colorSpaces.push_back(VK_COLOR_SPACE_DCI_P3_NONLINEAR_EXT);
        colorSpaces.push_back(VK_COLOR_SPACE_BT709_NONLINEAR_EXT);
        colorSpaces.push_back(VK_COLOR_SPACE_ADOBERGB_NONLINEAR_EXT);
        colorSpaces.push_back(VK_COLOR_SPACE_PASS_THROUGH_EXT);
    }
    if (mvkOSVersionIsAtLeast(10.0)) {
        colorSpaces.push_back(VK_COLOR_SPACE_EXTENDED_SRGB_LINEAR_EXT);
        colorSpaces.push_back(VK_COLOR_SPACE_EXTENDED_SRGB_NONLINEAR_EXT);
    }
    if (mvkOSVersionIsAtLeast(12.3)) {
        colorSpaces.push_back(VK_COLOR_SPACE_DCI_P3_LINEAR_EXT);
        colorSpaces.push_back(VK_COLOR_SPACE_BT2020_LINEAR_EXT);
    }
#if MVK_XCODE_12
    if (mvkOSVersionIsAtLeast(14.0)) {
        colorSpaces.push_back(VK_COLOR_SPACE_HDR10_HLG_EXT);
        colorSpaces.push_back(VK_COLOR_SPACE_HDR10_ST2084_EXT);
    }
#endif
#endif

	size_t vkFmtsCnt = vkFormats.size();
	size_t vkColSpcFmtsCnt = vkFmtsCnt * colorSpaces.size();

	// If properties aren't actually being requested yet, simply update the returned count
	if ( !pSurfaceFormats ) {
		*pCount = (uint32_t)vkColSpcFmtsCnt;
		return VK_SUCCESS;
	}

	// Determine how many results we'll return, and return that number
	VkResult result = (*pCount >= vkColSpcFmtsCnt) ? VK_SUCCESS : VK_INCOMPLETE;
	*pCount = min(*pCount, (uint32_t)vkColSpcFmtsCnt);

	// Now populate the supplied array
	for (uint csIdx = 0, idx = 0; idx < *pCount && csIdx < colorSpaces.size(); csIdx++) {
		for (uint fmtIdx = 0; idx < *pCount && fmtIdx < vkFmtsCnt; fmtIdx++, idx++) {
			pSurfaceFormats[idx].format = vkFormats[fmtIdx];
			pSurfaceFormats[idx].colorSpace = colorSpaces[csIdx];
		}
	}

	return result;
}

VkResult MVKPhysicalDevice::getSurfaceFormats(MVKSurface* surface,
											  uint32_t* pCount,
											  VkSurfaceFormat2KHR* pSurfaceFormats) {
	VkResult rslt;
	if (pSurfaceFormats) {
		// Populate temp array of VkSurfaceFormatKHR then copy into array of VkSurfaceFormat2KHR.
		// The value of *pCount may be reduced during call, but will always be <= size of temp array.
		VkSurfaceFormatKHR surfFmts[*pCount];
		rslt = getSurfaceFormats(surface, pCount, surfFmts);
		for (uint32_t fmtIdx = 0; fmtIdx < *pCount; fmtIdx++) {
			auto pSF = &pSurfaceFormats[fmtIdx];
			pSF->sType = VK_STRUCTURE_TYPE_SURFACE_FORMAT_2_KHR;
			pSF->pNext = nullptr;
			pSF->surfaceFormat = surfFmts[fmtIdx];
		}
	} else {
		rslt = getSurfaceFormats(surface, pCount, (VkSurfaceFormatKHR*)nullptr);
	}
	return rslt;
}

VkResult MVKPhysicalDevice::getSurfacePresentModes(MVKSurface* surface,
												   uint32_t* pCount,
												   VkPresentModeKHR* pPresentModes) {

	if ( !surface->wasConfigurationSuccessful() ) { return surface->getConfigurationResult(); }

#define ADD_VK_PRESENT_MODE(VK_PM)																	\
	do {																							\
		if (pPresentModes && presentModesCnt < *pCount) { pPresentModes[presentModesCnt] = VK_PM; }	\
		presentModesCnt++;																			\
	} while(false)

	uint32_t presentModesCnt = 0;

	ADD_VK_PRESENT_MODE(VK_PRESENT_MODE_FIFO_KHR);

	if (_metalFeatures.presentModeImmediate) {
		ADD_VK_PRESENT_MODE(VK_PRESENT_MODE_IMMEDIATE_KHR);
	}

	if (pPresentModes && *pCount < presentModesCnt) {
		return VK_INCOMPLETE;
	}

	*pCount = presentModesCnt;
	return VK_SUCCESS;
}

VkResult MVKPhysicalDevice::getPresentRectangles(MVKSurface* surface,
												 uint32_t* pRectCount,
												 VkRect2D* pRects) {

	if ( !surface->wasConfigurationSuccessful() ) { return surface->getConfigurationResult(); }

	if ( !pRects ) {
		*pRectCount = 1;
		return VK_SUCCESS;
	}

	if (*pRectCount == 0) { return VK_INCOMPLETE; }

	*pRectCount = 1;

	pRects[0].offset = { 0, 0 };
	pRects[0].extent = surface->getNaturalExtent();

	return VK_SUCCESS;
}


#pragma mark Queues

// Returns the queue families supported by this instance, lazily creating them if necessary.
// Metal does not distinguish functionality between queues, which would normally lead us
// to create only only one general-purpose queue family. However, Vulkan associates command
// buffers with a queue family, whereas Metal associates command buffers with a Metal queue.
// In order to allow a Metal command buffer to be prefilled before it is formally submitted to
// a Vulkan queue, we need to enforce that each Vulkan queue family can have only one Metal queue.
// In order to provide parallel queue operations, we therefore provide multiple queue families.
// In addition, Metal queues are always general purpose, so the default behaviour is for all
// queue families to support graphics + compute + transfer, unless the app indicates it
// requires queue family specialization.
MVKArrayRef<MVKQueueFamily*> MVKPhysicalDevice::getQueueFamilies() {
	if (_queueFamilies.empty()) {
		VkQueueFamilyProperties qfProps;
		bool specialize = getMVKConfig().specializedQueueFamilies;
		uint32_t qfIdx = 0;

		qfProps.queueCount = kMVKQueueCountPerQueueFamily;
		qfProps.timestampValidBits = 64;
		qfProps.minImageTransferGranularity = { 1, 1, 1};

		// General-purpose queue family
		qfProps.queueFlags = (VK_QUEUE_GRAPHICS_BIT | VK_QUEUE_COMPUTE_BIT | VK_QUEUE_TRANSFER_BIT);
		_queueFamilies.push_back(new MVKQueueFamily(this, qfIdx++, &qfProps));

		// Single queue semaphore requires using a single queue for everything
		// So don't allow anyone to have more than one
		if (_vkSemaphoreStyle != MVKSemaphoreStyleSingleQueue) {
			// Dedicated graphics queue family...or another general-purpose queue family.
			if (specialize) { qfProps.queueFlags = (VK_QUEUE_GRAPHICS_BIT | VK_QUEUE_TRANSFER_BIT); }
			_queueFamilies.push_back(new MVKQueueFamily(this, qfIdx++, &qfProps));

			// Dedicated compute queue family...or another general-purpose queue family.
			if (specialize) { qfProps.queueFlags = (VK_QUEUE_COMPUTE_BIT | VK_QUEUE_TRANSFER_BIT); }
			_queueFamilies.push_back(new MVKQueueFamily(this, qfIdx++, &qfProps));

			// Dedicated transfer queue family...or another general-purpose queue family.
			if (specialize) { qfProps.queueFlags = VK_QUEUE_TRANSFER_BIT; }
			_queueFamilies.push_back(new MVKQueueFamily(this, qfIdx++, &qfProps));
		}

		MVKAssert(kMVKQueueFamilyCount >= _queueFamilies.size(), "Adjust value of kMVKQueueFamilyCount.");
	}
	return _queueFamilies.contents();
}

VkResult MVKPhysicalDevice::getQueueFamilyProperties(uint32_t* pCount,
													 VkQueueFamilyProperties* pQueueFamilyProperties) {
	auto qFams = getQueueFamilies();
	uint32_t qfCnt = uint32_t(qFams.size());

	// If properties aren't actually being requested yet, simply update the returned count
	if ( !pQueueFamilyProperties ) {
		*pCount = qfCnt;
		return VK_SUCCESS;
	}

	// Determine how many families we'll return, and return that number
	VkResult rslt = (*pCount >= qfCnt) ? VK_SUCCESS : VK_INCOMPLETE;
	*pCount = min(*pCount, qfCnt);

	// Now populate the queue families
	if (pQueueFamilyProperties) {
		for (uint32_t qfIdx = 0; qfIdx < *pCount; qfIdx++) {
			qFams[qfIdx]->getProperties(&pQueueFamilyProperties[qfIdx]);
		}
	}

	return rslt;
}

VkResult MVKPhysicalDevice::getQueueFamilyProperties(uint32_t* pCount,
													 VkQueueFamilyProperties2KHR* pQueueFamilyProperties) {
	VkResult rslt;
	if (pQueueFamilyProperties) {
		// Populate temp array of VkQueueFamilyProperties then copy into array of VkQueueFamilyProperties2KHR.
		// The value of *pCount may be reduced during call, but will always be <= size of temp array.
		VkQueueFamilyProperties qProps[*pCount];
		rslt = getQueueFamilyProperties(pCount, qProps);
		for (uint32_t qpIdx = 0; qpIdx < *pCount; qpIdx++) {
			auto pQP = &pQueueFamilyProperties[qpIdx];
			pQP->sType = VK_STRUCTURE_TYPE_QUEUE_FAMILY_PROPERTIES_2_KHR;
			pQP->pNext = nullptr;
			pQP->queueFamilyProperties = qProps[qpIdx];
		}
	} else {
		rslt = getQueueFamilyProperties(pCount, (VkQueueFamilyProperties*)nullptr);
	}
	return rslt;
}

// If needed, update the timestamp period for this device, using a crude lowpass filter to level out
// wild temporary changes, particularly during initial queries before much GPU activity has occurred.
// On Apple GPUs, CPU & GPU timestamps are the same, and timestamp period never changes.
void MVKPhysicalDevice::updateTimestampPeriod() {
	if ( !_gpuCapabilities.isAppleGPU && [_mtlDevice respondsToSelector: @selector(sampleTimestamps:gpuTimestamp:)]) {
		MTLTimestamp earlierCPUTs = _prevCPUTimestamp;
		MTLTimestamp earlierGPUTs = _prevGPUTimestamp;
		[_mtlDevice sampleTimestamps: &_prevCPUTimestamp gpuTimestamp: &_prevGPUTimestamp];
		double elapsedCPUNanos = _prevCPUTimestamp - earlierCPUTs;
		double elapsedGPUTicks = _prevGPUTimestamp - earlierGPUTs;

		// Don't update period the first time through, or if no time elapsed.
		if (earlierCPUTs && elapsedCPUNanos && elapsedGPUTicks) {
			// Basic lowpass filter TPout = (1 - A)TPout + (A * TPin).
			// The lower A is, the slower TPout will change over time.
			auto& vkTsp = _properties.limits.timestampPeriod;
			float a = getMVKConfig().timestampPeriodLowPassAlpha;
			float tsPeriod = elapsedCPUNanos / elapsedGPUTicks;
			vkTsp = ((1.0 - a) * vkTsp) + (a * tsPeriod);
		}
	}
}


#pragma mark Memory models

/** Populates the specified memory properties with the memory characteristics of this device. */
VkResult MVKPhysicalDevice::getMemoryProperties(VkPhysicalDeviceMemoryProperties* pMemoryProperties) {
	*pMemoryProperties = _memoryProperties;
	return VK_SUCCESS;
}

VkResult MVKPhysicalDevice::getMemoryProperties(VkPhysicalDeviceMemoryProperties2* pMemoryProperties) {
	pMemoryProperties->sType = VK_STRUCTURE_TYPE_PHYSICAL_DEVICE_MEMORY_PROPERTIES_2;
	pMemoryProperties->memoryProperties = _memoryProperties;
	for (auto* next = (VkBaseOutStructure*)pMemoryProperties->pNext; next; next = next->pNext) {
		switch (next->sType) {
			case VK_STRUCTURE_TYPE_PHYSICAL_DEVICE_MEMORY_BUDGET_PROPERTIES_EXT: {
				auto* budgetProps = (VkPhysicalDeviceMemoryBudgetPropertiesEXT*)next;
				mvkClear(budgetProps->heapBudget, VK_MAX_MEMORY_HEAPS);
				mvkClear(budgetProps->heapUsage, VK_MAX_MEMORY_HEAPS);
				if ( !_hasUnifiedMemory ) {
					budgetProps->heapBudget[1] = (VkDeviceSize)mvkGetAvailableMemorySize();
					budgetProps->heapUsage[1] = (VkDeviceSize)mvkGetUsedMemorySize();
				}
				budgetProps->heapBudget[0] = (VkDeviceSize)getRecommendedMaxWorkingSetSize();
				auto currentAllocatedSize = (VkDeviceSize)getCurrentAllocatedSize();
				if (budgetProps->heapUsage[1] > currentAllocatedSize) {
					// mapped memory can't be larger than total memory, so ignore and zero-out
					budgetProps->heapUsage[1] = 0;
				}
				budgetProps->heapUsage[0] = currentAllocatedSize - budgetProps->heapUsage[1];
				break;
			}
			default:
				break;
		}
	}
	return VK_SUCCESS;
}


#pragma mark Construction

MVKPhysicalDevice::MVKPhysicalDevice(MVKInstance* mvkInstance, id<MTLDevice> mtlDevice) :
	_mvkInstance(mvkInstance),
	_mtlDevice([mtlDevice retain]),
	_gpuCapabilities(mtlDevice),
	_supportedExtensions(this, true),
	_pixelFormats(this) {				// Set after _mtlDevice & _gpuCapabilities

	initMTLDevice();           			// Call first.
	initProperties();           		// Call second.
	initMetalFeatures();        		// Call third.
	initFeatures();             		// Call fourth.
	initLimits();						// Call fifth.
	initExtensions();
	initMemoryProperties();
	initExternalMemoryProperties();
	initCounterSets();
	initVkSemaphoreStyle();
	logGPUInfo();
}

void MVKPhysicalDevice::initMTLDevice() {
#if MVK_MACOS
	// Apple Silicon will respond false to isLowPower, but never hits it.
	_hasUnifiedMemory = ([_mtlDevice respondsToSelector: @selector(hasUnifiedMemory)]
						 ? _mtlDevice.hasUnifiedMemory : _mtlDevice.isLowPower);

#if MVK_XCODE_14_3 && !MVK_MACCAT
	if ([_mtlDevice respondsToSelector: @selector(setShouldMaximizeConcurrentCompilation:)]) {
		[_mtlDevice setShouldMaximizeConcurrentCompilation: getMVKConfig().shouldMaximizeConcurrentCompilation];
		MVKLogInfoIf(getMVKConfig().debugMode, "maximumConcurrentCompilationTaskCount %lu", _mtlDevice.maximumConcurrentCompilationTaskCount);
	}
#endif

#endif  // MVK_MACOS
}

// Initializes the physical device properties (except limits).
void MVKPhysicalDevice::initProperties() {
	mvkClear(&_properties);	// Start with everything cleared

	_properties.apiVersion = getInstance()->getAPIVersion();
	_properties.driverVersion = MVK_VERSION;

	initGPUInfoProperties();
	initPipelineCacheUUID();
}

// Initializes the Metal-specific physical device features of this instance.
void MVKPhysicalDevice::initMetalFeatures() {

	// Start with all Metal features cleared
	mvkClear(&_metalFeatures);

	_metalFeatures.hostMemoryPageSize = mvkGetHostMemoryPageSize();

	_metalFeatures.maxPerStageBufferCount = 31;
    _metalFeatures.maxMTLBufferSize = (256 * MEBI);
    _metalFeatures.dynamicMTLBufferSize = 0;
    _metalFeatures.maxPerStageDynamicMTLBufferCount = 0;

    _metalFeatures.maxPerStageSamplerCount = 16;
    _metalFeatures.maxQueryBufferSize = (64 * KIBI);

	_metalFeatures.pushConstantSizeAlignment = 16;     // Min float4 alignment for typical uniform structs.

	_metalFeatures.maxTextureLayers = (2 * KIBI);

	_metalFeatures.ioSurfaces = MVK_SUPPORT_IOSURFACE_BOOL;

	// Metal supports 2 or 3 concurrent CAMetalLayer drawables.
	_metalFeatures.minSwapchainImageCount = kMVKMinSwapchainImageCount;
	_metalFeatures.maxSwapchainImageCount = kMVKMaxSwapchainImageCount;

	_metalFeatures.maxPerStageStorageTextureCount = 8;

	_metalFeatures.vertexStrideAlignment = supportsMTLGPUFamily(Apple5) ? 1 : 4;

#if MVK_XCODE_15
	// Dynamic vertex stride needs to have everything aligned - compiled with support for vertex stride calls, and supported by both runtime OS and GPU.
	_metalFeatures.dynamicVertexStride = mvkOSVersionIsAtLeast(14.0, 17.0, 1.0) && (supportsMTLGPUFamily(Apple4) || supportsMTLGPUFamily(Mac2));

	_metalFeatures.nativeTextureAtomics = mvkOSVersionIsAtLeast(14.0, 17.0, 1.0) && (supportsMTLGPUFamily(Metal3) || supportsMTLGPUFamily(Apple6) || supportsMTLGPUFamily(Mac2));
#endif

	// GPU-specific features
	switch (_properties.vendorID) {
		case kAMDVendorId:
			_metalFeatures.clearColorFloatRounding = MVK_FLOAT_ROUNDING_DOWN;
			break;
		case kAppleVendorId:
			// TODO: Other GPUs?
			if (!mvkOSVersionIsAtLeast(14.0, 17.0, 1.0)) {
				_metalFeatures.needsSampleDrefLodArrayWorkaround = true;
			}
			_metalFeatures.needsCubeGradWorkaround = true;
			// fallthrough
		case kIntelVendorId:
		case kNVVendorId:
		default:
			_metalFeatures.clearColorFloatRounding = MVK_FLOAT_ROUNDING_NEAREST;
			break;
	}

#if MVK_TVOS
	_metalFeatures.mslVersionEnum = MTLLanguageVersion2_0;
    _metalFeatures.mtlBufferAlignment = 64;
	_metalFeatures.mtlCopyBufferAlignment = 1;
    _metalFeatures.texelBuffers = true;
	_metalFeatures.maxTextureDimension = (8 * KIBI);
    _metalFeatures.dynamicMTLBufferSize = (4 * KIBI);
    _metalFeatures.sharedLinearTextures = true;
    _metalFeatures.maxPerStageDynamicMTLBufferCount = _metalFeatures.maxPerStageBufferCount;
	_metalFeatures.renderLinearTextures = true;
	_metalFeatures.tileBasedDeferredRendering = true;
	_metalFeatures.shaderSpecialization = true;
	_metalFeatures.stencilViews = true;
	_metalFeatures.fences = true;
	_metalFeatures.deferredStoreActions = true;
	_metalFeatures.renderWithoutAttachments = true;
	_metalFeatures.argumentBuffers = true;
	_metalFeatures.events = true;
	_metalFeatures.textureBuffers = true;

	if (supportsMTLGPUFamily(Apple3)) {
		_metalFeatures.indirectDrawing = true;
		_metalFeatures.baseVertexInstanceDrawing = true;
		_metalFeatures.combinedStoreResolveAction = true;
		_metalFeatures.mtlBufferAlignment = 16;     // Min float4 alignment for typical vertex buffers. MTLBuffer may go down to 4 bytes for other data.
		_metalFeatures.maxTextureDimension = (16 * KIBI);
		_metalFeatures.depthSampleCompare = true;
		_metalFeatures.arrayOfTextures = true;
		_metalFeatures.arrayOfSamplers = true;
		_metalFeatures.depthResolve = true;
	}

	if ( mvkOSVersionIsAtLeast(12.0) ) {
		_metalFeatures.mslVersionEnum = MTLLanguageVersion2_1;
	}

	if ( mvkOSVersionIsAtLeast(13.0) ) {
		_metalFeatures.mslVersionEnum = MTLLanguageVersion2_2;
		_metalFeatures.placementHeaps = getMVKConfig().useMTLHeap;
		_metalFeatures.nativeTextureSwizzle = true;
		if (supportsMTLGPUFamily(Apple3)) {
			_metalFeatures.native3DCompressedTextures = true;
		}
		if (supportsMTLGPUFamily(Apple4)) {
			_metalFeatures.quadPermute = true;
		}
	}

	if (supportsMTLGPUFamily(Apple4)) {
		_metalFeatures.maxPerStageTextureCount = 96;
	} else {
		_metalFeatures.maxPerStageTextureCount = 31;
	}

#if MVK_XCODE_12
	if ( mvkOSVersionIsAtLeast(14.0) ) {
		_metalFeatures.mslVersionEnum = MTLLanguageVersion2_3;
	}
#endif
#if MVK_XCODE_13
	if ( mvkOSVersionIsAtLeast(15.0) ) {
		_metalFeatures.mslVersionEnum = MTLLanguageVersion2_4;
	}
#endif
#if MVK_XCODE_14
	if ( mvkOSVersionIsAtLeast(16.0) ) {
		_metalFeatures.mslVersionEnum = MTLLanguageVersion3_0;
	}
#endif

#if MVK_XCODE_15
    if ( mvkOSVersionIsAtLeast(17.0) ) {
        _metalFeatures.mslVersionEnum = MTLLanguageVersion3_1;
    }
#endif

#if MVK_XCODE_16
	if ( mvkOSVersionIsAtLeast(18.0) ) {
		_metalFeatures.mslVersionEnum = MTLLanguageVersion3_2;
	}
#endif

#endif

#if MVK_IOS
	_metalFeatures.mslVersionEnum = MTLLanguageVersion2_0;
    _metalFeatures.mtlBufferAlignment = 64;
	_metalFeatures.mtlCopyBufferAlignment = 1;
    _metalFeatures.texelBuffers = true;
	_metalFeatures.maxTextureDimension = (4 * KIBI);
    _metalFeatures.sharedLinearTextures = true;
	_metalFeatures.renderLinearTextures = true;
	_metalFeatures.tileBasedDeferredRendering = true;
	_metalFeatures.dynamicMTLBufferSize = (4 * KIBI);
	_metalFeatures.maxTextureDimension = (8 * KIBI);
	_metalFeatures.maxPerStageDynamicMTLBufferCount = _metalFeatures.maxPerStageBufferCount;
	_metalFeatures.shaderSpecialization = true;
	_metalFeatures.stencilViews = true;
	_metalFeatures.fences = true;
	_metalFeatures.deferredStoreActions = true;
	_metalFeatures.renderWithoutAttachments = true;
	_metalFeatures.argumentBuffers = true;
	_metalFeatures.events = true;
	_metalFeatures.textureBuffers = true;

	if (supportsMTLGPUFamily(Apple3)) {
		_metalFeatures.indirectDrawing = true;
		_metalFeatures.baseVertexInstanceDrawing = true;
		_metalFeatures.combinedStoreResolveAction = true;
		_metalFeatures.mtlBufferAlignment = 16;     // Min float4 alignment for typical vertex buffers. MTLBuffer may go down to 4 bytes for other data.
		_metalFeatures.maxTextureDimension = (16 * KIBI);
		_metalFeatures.depthSampleCompare = true;
		_metalFeatures.depthResolve = true;
	}

	if (supportsMTLGPUFamily(Apple3)) {
		_metalFeatures.arrayOfTextures = true;
	}
	if (supportsMTLGPUFamily(Apple3)) {
		_metalFeatures.arrayOfSamplers = true;
	}

	if (supportsMTLGPUFamily(Apple4)) {
		_metalFeatures.postDepthCoverage = true;
		_metalFeatures.nonUniformThreadgroups = true;
	}

	if (supportsMTLGPUFamily(Apple5)) {
		_metalFeatures.layeredRendering = true;
		_metalFeatures.stencilFeedback = true;
		_metalFeatures.indirectTessellationDrawing = true;
		_metalFeatures.stencilResolve = true;
	}

	if ( mvkOSVersionIsAtLeast(12.0) ) {
		_metalFeatures.mslVersionEnum = MTLLanguageVersion2_1;
	}

	if ( mvkOSVersionIsAtLeast(13.0) ) {
		_metalFeatures.mslVersionEnum = MTLLanguageVersion2_2;
		_metalFeatures.placementHeaps = getMVKConfig().useMTLHeap;
		_metalFeatures.nativeTextureSwizzle = true;

		if (supportsMTLGPUFamily(Apple3)) {
			_metalFeatures.native3DCompressedTextures = true;
		}
		if (supportsMTLGPUFamily(Apple4)) {
			_metalFeatures.quadPermute = true;
		}
		if (supportsMTLGPUFamily(Apple6) ) {
			_metalFeatures.astcHDRTextures = true;
			_metalFeatures.simdPermute = true;
		}
	}

	if (supportsMTLGPUFamily(Apple4)) {
		_metalFeatures.maxPerStageTextureCount = 96;
	} else {
		_metalFeatures.maxPerStageTextureCount = 31;
	}

#if MVK_XCODE_12
	if ( mvkOSVersionIsAtLeast(14.0) ) {
		_metalFeatures.mslVersionEnum = MTLLanguageVersion2_3;
        _metalFeatures.multisampleArrayTextures = true;
		if ( supportsMTLGPUFamily(Apple7) ) {
			_metalFeatures.maxQueryBufferSize = (256 * KIBI);
			_metalFeatures.multisampleLayeredRendering = _metalFeatures.layeredRendering;
			_metalFeatures.samplerClampToBorder = true;
			_metalFeatures.samplerMirrorClampToEdge = true;
			_metalFeatures.simdReduction = true;
		}
	}
#endif
#if MVK_XCODE_13
	if ( mvkOSVersionIsAtLeast(15.0) ) {
		_metalFeatures.mslVersionEnum = MTLLanguageVersion2_4;
	}
#endif
#if MVK_XCODE_14
	if ( mvkOSVersionIsAtLeast(16.0) ) {
		_metalFeatures.mslVersionEnum = MTLLanguageVersion3_0;
	}
#endif
#if MVK_XCODE_15
    if ( mvkOSVersionIsAtLeast(17.0) ) {
        _metalFeatures.mslVersionEnum = MTLLanguageVersion3_1;
    }
#endif
#if MVK_XCODE_16
	if ( mvkOSVersionIsAtLeast(18.0) ) {
		_metalFeatures.mslVersionEnum = MTLLanguageVersion3_2;
	}
#endif

#endif

#if MVK_MACOS
	_metalFeatures.mslVersionEnum = MTLLanguageVersion2_0;
    _metalFeatures.maxPerStageTextureCount = 128;
    _metalFeatures.mtlBufferAlignment = 256;
	_metalFeatures.mtlCopyBufferAlignment = 4;
	_metalFeatures.baseVertexInstanceDrawing = true;
	_metalFeatures.layeredRendering = true;
	_metalFeatures.maxTextureDimension = (16 * KIBI);
	_metalFeatures.depthSampleCompare = true;
	_metalFeatures.samplerMirrorClampToEdge = true;
	_metalFeatures.indirectDrawing = true;
	_metalFeatures.indirectTessellationDrawing = true;
	_metalFeatures.dynamicMTLBufferSize = (4 * KIBI);
	_metalFeatures.shaderSpecialization = true;
	_metalFeatures.stencilViews = true;
	_metalFeatures.samplerClampToBorder = true;
	_metalFeatures.combinedStoreResolveAction = true;
	_metalFeatures.deferredStoreActions = true;
	_metalFeatures.maxMTLBufferSize = (1 * GIBI);
	_metalFeatures.maxPerStageDynamicMTLBufferCount = 14;
	_metalFeatures.texelBuffers = true;
	_metalFeatures.arrayOfTextures = true;
	_metalFeatures.arrayOfSamplers = true;
	_metalFeatures.presentModeImmediate = true;
	_metalFeatures.fences = true;
	_metalFeatures.nonUniformThreadgroups = true;
	_metalFeatures.argumentBuffers = true;
	_metalFeatures.multisampleArrayTextures = true;
	_metalFeatures.events = true;
	_metalFeatures.textureBuffers = true;

	if (supportsMTLGPUFamily(Mac2)) {
		_metalFeatures.multisampleLayeredRendering = _metalFeatures.layeredRendering;
		_metalFeatures.stencilFeedback = true;
		_metalFeatures.depthResolve = true;
		_metalFeatures.stencilResolve = true;
		_metalFeatures.simdPermute = true;
		_metalFeatures.quadPermute = true;
		_metalFeatures.simdReduction = true;
	}

	if ( mvkOSVersionIsAtLeast(10.14) ) {
		_metalFeatures.mslVersionEnum = MTLLanguageVersion2_1;
	}

	if ( mvkOSVersionIsAtLeast(10.15) ) {
		_metalFeatures.mslVersionEnum = MTLLanguageVersion2_2;
		_metalFeatures.maxQueryBufferSize = (256 * KIBI);
		_metalFeatures.native3DCompressedTextures = true;
        if ( mvkOSVersionIsAtLeast(mvkMakeOSVersion(10, 15, 6)) ) {
            _metalFeatures.sharedLinearTextures = true;
        }
		if (supportsMTLGPUFamily(Mac2)) {
			_metalFeatures.nativeTextureSwizzle = true;
			_metalFeatures.placementHeaps = getMVKConfig().useMTLHeap;
			_metalFeatures.renderWithoutAttachments = true;
		}
	}

#if MVK_XCODE_12
	if ( mvkOSVersionIsAtLeast(11.0) ) {
		_metalFeatures.mslVersionEnum = MTLLanguageVersion2_3;
	}
#endif
#if MVK_XCODE_13
	if ( mvkOSVersionIsAtLeast(12.0) ) {
		_metalFeatures.mslVersionEnum = MTLLanguageVersion2_4;
	}
#endif
#if MVK_XCODE_14
	if ( mvkOSVersionIsAtLeast(13.0) ) {
		_metalFeatures.mslVersionEnum = MTLLanguageVersion3_0;
	}
#endif
#if MVK_XCODE_15
    if ( mvkOSVersionIsAtLeast(14.0) ) {
        _metalFeatures.mslVersionEnum = MTLLanguageVersion3_1;
    }
#endif
#if MVK_XCODE_16
	if ( mvkOSVersionIsAtLeast(15.0) ) {
		_metalFeatures.mslVersionEnum = MTLLanguageVersion3_2;
	}
#endif

	// This is an Apple GPU--treat it accordingly.
	if (supportsMTLGPUFamily(Apple1)) {
		_metalFeatures.mtlCopyBufferAlignment = 1;
		_metalFeatures.mtlBufferAlignment = 16;     // Min float4 alignment for typical vertex buffers. MTLBuffer may go down to 4 bytes for other data.
		_metalFeatures.maxQueryBufferSize = (64 * KIBI);
		_metalFeatures.maxPerStageDynamicMTLBufferCount = _metalFeatures.maxPerStageBufferCount;
		_metalFeatures.postDepthCoverage = true;
		_metalFeatures.renderLinearTextures = true;
		_metalFeatures.tileBasedDeferredRendering = true;

#if MVK_XCODE_12
		if (supportsMTLGPUFamily(Apple6)) {
			_metalFeatures.astcHDRTextures = true;
		}
		if (supportsMTLGPUFamily(Apple7)) {
			_metalFeatures.maxQueryBufferSize = (256 * KIBI);
		}
#endif
	}

	// Don't use barriers in render passes on Apple GPUs. Apple GPUs don't support them,
	// and in fact Metal's validation layer will complain if you try to use them.
	// Texture barriers deprecated as of macOS 10.14.
	_metalFeatures.memoryBarriers = !_gpuCapabilities.isAppleGPU;

#endif

	if ( [_mtlDevice respondsToSelector: @selector(areProgrammableSamplePositionsSupported)] ) {
		_metalFeatures.programmableSamplePositions = _mtlDevice.areProgrammableSamplePositionsSupported;
	}

    if ( [_mtlDevice respondsToSelector: @selector(areRasterOrderGroupsSupported)] ) {
        _metalFeatures.rasterOrderGroups = _mtlDevice.areRasterOrderGroupsSupported;
    }
#if MVK_XCODE_12
	if ( [_mtlDevice respondsToSelector: @selector(supportsPullModelInterpolation)] ) {
		_metalFeatures.pullModelInterpolation = _mtlDevice.supportsPullModelInterpolation;
	}
#endif

#if (MVK_MACOS && !MVK_MACCAT) || (MVK_MACCAT && MVK_XCODE_14) || (MVK_IOS && MVK_XCODE_12)
	// Both current and deprecated properties are retrieved and OR'd together, due to a
	// Metal bug that, in some environments, returned true for one and false for the other.
	bool bcProp1 = false;
	bool bcProp2 = false;
	if ( [_mtlDevice respondsToSelector: @selector(supportsShaderBarycentricCoordinates)] ) {
		bcProp1 = _mtlDevice.supportsShaderBarycentricCoordinates;
	}
	if ( [_mtlDevice respondsToSelector: @selector(areBarycentricCoordsSupported)] ) {
		bcProp2 = _mtlDevice.areBarycentricCoordsSupported;
	}
	_metalFeatures.shaderBarycentricCoordinates = bcProp1 || bcProp2;
#endif

    if ( [_mtlDevice respondsToSelector: @selector(maxBufferLength)] ) {
        _metalFeatures.maxMTLBufferSize = _mtlDevice.maxBufferLength;
    }

    for (uint32_t sc = VK_SAMPLE_COUNT_1_BIT; sc <= VK_SAMPLE_COUNT_64_BIT; sc <<= 1) {
        if ([_mtlDevice supportsTextureSampleCount: mvkSampleCountFromVkSampleCountFlagBits((VkSampleCountFlagBits)sc)]) {
            _metalFeatures.supportedSampleCounts |= sc;
        }
    }

    _metalFeatures.minSubgroupSize = _metalFeatures.maxSubgroupSize = 1;
#if MVK_MACOS
    if (_metalFeatures.simdPermute) {
        // Based on data from Sascha Willems' Vulkan Hardware Database.
        // This would be a lot easier and less painful if MTLDevice had properties for this...
        _metalFeatures.maxSubgroupSize = (_properties.vendorID == kAMDVendorId) ? 64 : 32;
        switch (_properties.vendorID) {
            case kIntelVendorId:
                _metalFeatures.minSubgroupSize = 8;
                break;
            case kAMDVendorId:
                switch (_properties.deviceID) {
                    case kAMDRadeonRX5700DeviceId:
                    case kAMDRadeonRX5500DeviceId:
                    case kAMDRadeonRX6800DeviceId:
                    case kAMDRadeonRX6700DeviceId:
                    case kAMDRadeonRX6600DeviceId:
                        _metalFeatures.minSubgroupSize = 32;
                        break;
                    default:
                        _metalFeatures.minSubgroupSize = _metalFeatures.maxSubgroupSize;
                        break;
                }
                break;
            case kAppleVendorId:
                // XXX Minimum thread execution width for Apple GPUs is unknown, but assumed to be 4. May be greater.
                _metalFeatures.minSubgroupSize = 4;
                break;
            default:
                _metalFeatures.minSubgroupSize = _metalFeatures.maxSubgroupSize;
                break;
        }
    }
#endif
#if MVK_IOS
    if (_metalFeatures.simdPermute) {
        _metalFeatures.minSubgroupSize = 4;
        _metalFeatures.maxSubgroupSize = 32;
    } else if (_metalFeatures.quadPermute) {
        _metalFeatures.minSubgroupSize = _metalFeatures.maxSubgroupSize = 4;
    }
#endif

#define setMSLVersion(maj, min)	\
	_metalFeatures.mslVersion = SPIRV_CROSS_NAMESPACE::CompilerMSL::Options::make_msl_version(maj, min);

	switch (_metalFeatures.mslVersionEnum) {
#if MVK_XCODE_16
		case MTLLanguageVersion3_2:
			setMSLVersion(3, 2);
			break;
#endif
#if MVK_XCODE_15
        case MTLLanguageVersion3_1:
            setMSLVersion(3, 1);
            break;
#endif
#if MVK_XCODE_14
		case MTLLanguageVersion3_0:
			setMSLVersion(3, 0);
			break;
#endif
#if MVK_XCODE_13
		case MTLLanguageVersion2_4:
			setMSLVersion(2, 4);
			break;
#endif
#if MVK_XCODE_12
		case MTLLanguageVersion2_3:
			setMSLVersion(2, 3);
			break;
#endif
		case MTLLanguageVersion2_2:
			setMSLVersion(2, 2);
			break;
		case MTLLanguageVersion2_1:
			setMSLVersion(2, 1);
			break;
		case MTLLanguageVersion2_0:
			setMSLVersion(2, 0);
			break;
		case MTLLanguageVersion1_2:
			setMSLVersion(1, 2);
			break;
		case MTLLanguageVersion1_1:
			setMSLVersion(1, 1);
			break;
#if MVK_IOS_OR_TVOS
		case MTLLanguageVersion1_0:
			setMSLVersion(1, 0);
			break;
#endif
	}

// iOS, tvOS and visionOS adjustments necessary when running on the simulator.
#if MVK_OS_SIMULATOR
	_metalFeatures.mtlBufferAlignment = 256;	// Even on Apple Silicon
	_metalFeatures.nativeTextureSwizzle = false;
#endif

	// Argument buffers
	if ([_mtlDevice respondsToSelector: @selector(argumentBuffersSupport)]) {
		_metalFeatures.argumentBuffersTier = _mtlDevice.argumentBuffersSupport;
	} else {
		_metalFeatures.argumentBuffersTier = MTLArgumentBuffersTier1;
	}

	// Metal argument buffer support for descriptor sets is supported on macOS 11.0 or later,
	// or on older versions of macOS using an Intel GPU, or on iOS & tvOS 16.0 or later (Metal 3).
	_metalFeatures.descriptorSetArgumentBuffers = (_metalFeatures.argumentBuffers &&
												   (mvkOSVersionIsAtLeast(11.0, 16.0, 1.0) ||
													_properties.vendorID == kIntelVendorId));

	// Argument encoders are not needed if Metal 3 plus Tier 2 argument buffers.
#if MVK_XCODE_14
	_metalFeatures.needsArgumentBufferEncoders = (_metalFeatures.argumentBuffers &&
												  !(mvkOSVersionIsAtLeast(13.0, 16.0, 1.0) &&
													supportsMTLGPUFamily(Metal3) &&
													_metalFeatures.argumentBuffersTier >= MTLArgumentBuffersTier2));
#else
	_metalFeatures.needsArgumentBufferEncoders = _metalFeatures.argumentBuffers;
#endif

	_isUsingMetalArgumentBuffers = _metalFeatures.descriptorSetArgumentBuffers && getMVKConfig().useMetalArgumentBuffers;;

#define checkSupportsMTLCounterSamplingPoint(mtlSP, mvkSP)  \
	if ([_mtlDevice respondsToSelector: @selector(supportsCounterSampling:)] &&  \
		[_mtlDevice supportsCounterSampling: MTLCounterSamplingPointAt ##mtlSP ##Boundary]) {  \
		_metalFeatures.counterSamplingPoints |= MVK_COUNTER_SAMPLING_AT_ ##mvkSP;  \
	}

#if MVK_XCODE_12
	checkSupportsMTLCounterSamplingPoint(Draw, DRAW);
	checkSupportsMTLCounterSamplingPoint(Dispatch, DISPATCH);
	checkSupportsMTLCounterSamplingPoint(Blit, BLIT);
	checkSupportsMTLCounterSamplingPoint(Stage, PIPELINE_STAGE);
#endif

#if MVK_MACOS
	// On macOS, if we couldn't query supported sample points (on macOS 11),
	// but the platform can support immediate-mode sample points, indicate that here.
	if (!_metalFeatures.counterSamplingPoints && mvkOSVersionIsAtLeast(10.15) && !supportsMTLGPUFamily(Apple1)) {
		_metalFeatures.counterSamplingPoints = MVK_COUNTER_SAMPLING_AT_DRAW | MVK_COUNTER_SAMPLING_AT_DISPATCH | MVK_COUNTER_SAMPLING_AT_BLIT;
	}
	// The macOS 10.15 AMD Metal driver crashes if you attempt to sample on an empty blit encoder
	if ((_metalFeatures.counterSamplingPoints & MVK_COUNTER_SAMPLING_AT_BLIT) && _properties.vendorID == kAMDVendorId && !mvkOSVersionIsAtLeast(11)) {
		_metalFeatures.counterSamplingPoints &= ~MVK_COUNTER_SAMPLING_AT_BLIT;
	}
#endif

#if MVK_XCODE_16 && MVK_MACOS
    _metalFeatures.residencySets = mvkOSVersionIsAtLeast(15) && supportsMTLGPUFamily(Apple6);
#endif
}

// Initializes the physical device features of this instance.
void MVKPhysicalDevice::initFeatures() {
	mvkClear(&_features);	// Start with everything cleared

    _features.robustBufferAccess = true;  // XXX Required by Vulkan spec
    _features.fullDrawIndexUint32 = true;
    _features.independentBlend = true;
    _features.sampleRateShading = true;
	_features.logicOp = getMVKConfig().useMetalPrivateAPI;
    _features.depthBiasClamp = true;
    _features.fillModeNonSolid = true;
    _features.largePoints = true;
	_features.wideLines = getMVKConfig().useMetalPrivateAPI;
    _features.alphaToOne = true;
    _features.samplerAnisotropy = true;
    _features.shaderImageGatherExtended = true;
    _features.shaderStorageImageExtendedFormats = true;
    _features.shaderStorageImageReadWithoutFormat = true;
    _features.shaderStorageImageWriteWithoutFormat = true;
    _features.shaderUniformBufferArrayDynamicIndexing = true;
    _features.shaderStorageBufferArrayDynamicIndexing = true;
    _features.shaderClipDistance = true;
    _features.shaderInt16 = true;
    _features.multiDrawIndirect = true;
    _features.inheritedQueries = true;
	_features.vertexPipelineStoresAndAtomics = true;
	_features.fragmentStoresAndAtomics = true;

	_features.shaderSampledImageArrayDynamicIndexing = _metalFeatures.arrayOfTextures;
	_features.textureCompressionBC = _gpuCapabilities.supportsBCTextureCompression;

	_features.drawIndirectFirstInstance = _metalFeatures.indirectDrawing && _metalFeatures.baseVertexInstanceDrawing;

#if MVK_XCODE_12
	_features.shaderInt64 = mslVersionIsAtLeast(MTLLanguageVersion2_3) && (supportsMTLGPUFamily(Apple3) || supportsMTLGPUFamily(Mac1));
#endif

#if MVK_TVOS
    _features.textureCompressionETC2 = true;
    _features.textureCompressionASTC_LDR = true;

	_features.dualSrcBlend = true;
	_features.depthClamp = true;

    if (supportsMTLGPUFamily(Apple3)) {
        _features.occlusionQueryPrecise = true;
    }

	if (supportsMTLGPUFamily(Apple3)) {
		_features.tessellationShader = true;
		_features.shaderTessellationAndGeometryPointSize = true;
	}
#endif

#if MVK_IOS
    _features.textureCompressionETC2 = true;

    if (supportsMTLGPUFamily(Apple2)) {
        _features.textureCompressionASTC_LDR = true;
    }

    if (supportsMTLGPUFamily(Apple3)) {
        _features.occlusionQueryPrecise = true;
    }

	_features.dualSrcBlend = true;

	if (supportsMTLGPUFamily(Apple2)) {
		_features.depthClamp = true;
	}

	if (supportsMTLGPUFamily(Apple3)) {
		_features.tessellationShader = true;
		_features.shaderTessellationAndGeometryPointSize = true;
	}

	if (supportsMTLGPUFamily(Apple4)) {
		_features.imageCubeArray = true;
	}
  
	if (supportsMTLGPUFamily(Apple5)) {
		_features.multiViewport = true;
	}

	if (supportsMTLGPUFamily(Apple6)) {
        _features.shaderResourceMinLod = true;
	}
#endif

// iOS, tvOS and visionOS adjustments necessary when running on the simulator.
#if MVK_OS_SIMULATOR
	_features.depthClamp = false;
#endif

#if MVK_MACOS
    _features.occlusionQueryPrecise = true;
    _features.imageCubeArray = true;
    _features.depthClamp = true;
    _features.shaderStorageImageArrayDynamicIndexing = _metalFeatures.arrayOfTextures;

#if MVK_USE_METAL_PRIVATE_API
    if (getMVKConfig().useMetalPrivateAPI && _properties.vendorID == kAMDVendorId) {
        // Only AMD drivers have the method we need for now.
        _features.depthBounds = true;
    }
#endif

	_features.tessellationShader = true;
	_features.dualSrcBlend = true;
	_features.shaderTessellationAndGeometryPointSize = true;
	_features.multiViewport = true;

    if ( mvkOSVersionIsAtLeast(10.15) ) {
        _features.shaderResourceMinLod = true;
    }

    if ( supportsMTLGPUFamily(Apple5) ) {
        _features.textureCompressionETC2 = true;
        _features.textureCompressionASTC_LDR = true;
    }
#endif

	// Additional non-extension Vulkan 1.2 features.
	mvkClear(&_vulkan12FeaturesNoExt);		// Start with everything cleared
	_vulkan12FeaturesNoExt.samplerMirrorClampToEdge = _metalFeatures.samplerMirrorClampToEdge;
	_vulkan12FeaturesNoExt.drawIndirectCount = false;
	_vulkan12FeaturesNoExt.descriptorIndexing = _metalFeatures.arrayOfTextures && _metalFeatures.arrayOfSamplers;
	_vulkan12FeaturesNoExt.samplerFilterMinmax = false;
	_vulkan12FeaturesNoExt.shaderOutputViewportIndex = _features.multiViewport;
	_vulkan12FeaturesNoExt.shaderOutputLayer = _metalFeatures.layeredRendering;
	_vulkan12FeaturesNoExt.subgroupBroadcastDynamicId = _metalFeatures.simdPermute || _metalFeatures.quadPermute;

}

// Initializes the physical device property limits.
void MVKPhysicalDevice::initLimits() {

#if MVK_TVOS
    _properties.limits.maxColorAttachments = kMVKMaxColorAttachmentCount;
#endif
#if MVK_IOS
    if (supportsMTLGPUFamily(Apple2)) {
        _properties.limits.maxColorAttachments = kMVKMaxColorAttachmentCount;
    } else {
        _properties.limits.maxColorAttachments = 4;		// < kMVKMaxColorAttachmentCount
    }
#endif
#if MVK_MACOS
    _properties.limits.maxColorAttachments = kMVKMaxColorAttachmentCount;
#endif

    _properties.limits.maxFragmentOutputAttachments = _properties.limits.maxColorAttachments;
    _properties.limits.maxFragmentDualSrcAttachments = _features.dualSrcBlend ? 1 : 0;

	_properties.limits.framebufferColorSampleCounts = _metalFeatures.supportedSampleCounts;
	_properties.limits.framebufferDepthSampleCounts = _metalFeatures.supportedSampleCounts;
	_properties.limits.framebufferStencilSampleCounts = _metalFeatures.supportedSampleCounts;
	_properties.limits.framebufferNoAttachmentsSampleCounts = _metalFeatures.supportedSampleCounts;
	_properties.limits.sampledImageColorSampleCounts = _metalFeatures.supportedSampleCounts;
	_properties.limits.sampledImageIntegerSampleCounts = _metalFeatures.supportedSampleCounts;
	_properties.limits.sampledImageDepthSampleCounts = _metalFeatures.supportedSampleCounts;
	_properties.limits.sampledImageStencilSampleCounts = _metalFeatures.supportedSampleCounts;
	_properties.limits.storageImageSampleCounts = VK_SAMPLE_COUNT_1_BIT;

	_properties.limits.maxSampleMaskWords = 1;

	_properties.limits.maxImageDimension1D = _metalFeatures.maxTextureDimension;
	_properties.limits.maxImageDimension2D = _metalFeatures.maxTextureDimension;
	_properties.limits.maxImageDimensionCube = _metalFeatures.maxTextureDimension;
	_properties.limits.maxFramebufferWidth = _metalFeatures.maxTextureDimension;
	_properties.limits.maxFramebufferHeight = _metalFeatures.maxTextureDimension;
	_properties.limits.maxFramebufferLayers = _metalFeatures.layeredRendering ? _metalFeatures.maxTextureLayers : 1;

    _properties.limits.maxViewportDimensions[0] = _metalFeatures.maxTextureDimension;
    _properties.limits.maxViewportDimensions[1] = _metalFeatures.maxTextureDimension;
    float maxVPDim = max(_properties.limits.maxViewportDimensions[0], _properties.limits.maxViewportDimensions[1]);
    _properties.limits.viewportBoundsRange[0] = (-2.0 * maxVPDim);
    _properties.limits.viewportBoundsRange[1] = (2.0 * maxVPDim) - 1;
    _properties.limits.maxViewports = _features.multiViewport ? kMVKMaxViewportScissorCount : 1;

	_properties.limits.maxImageDimension3D = _metalFeatures.maxTextureLayers;
	_properties.limits.maxImageArrayLayers = _metalFeatures.maxTextureLayers;
	// Max sum of API and shader values. Bias not publicly supported in API, but can be applied in the shader directly.
	// The lack of API value is covered by VkPhysicalDevicePortabilitySubsetFeaturesKHR::samplerMipLodBias.
	// Metal does not specify a limit for the shader value, so choose something reasonable.
	_properties.limits.maxSamplerLodBias = getMVKConfig().useMetalPrivateAPI ? 16 : 4;
	_properties.limits.maxSamplerAnisotropy = 16;

    _properties.limits.maxVertexInputAttributes = 31;
    _properties.limits.maxVertexInputBindings = 31;

    _properties.limits.maxVertexInputBindingStride = supportsMTLGPUFamily(Apple2) ? kMVKUndefinedLargeUInt32 : (4 * KIBI);
	_properties.limits.maxVertexInputAttributeOffset = _properties.limits.maxVertexInputBindingStride - 1;

	_properties.limits.maxPerStageDescriptorSamplers = _metalFeatures.maxPerStageSamplerCount;
	_properties.limits.maxPerStageDescriptorUniformBuffers = _metalFeatures.maxPerStageBufferCount;
	_properties.limits.maxPerStageDescriptorStorageBuffers = _metalFeatures.maxPerStageBufferCount;
	_properties.limits.maxPerStageDescriptorSampledImages = _metalFeatures.maxPerStageTextureCount;
	_properties.limits.maxPerStageDescriptorStorageImages = _metalFeatures.maxPerStageStorageTextureCount;
	_properties.limits.maxPerStageDescriptorInputAttachments = _metalFeatures.maxPerStageTextureCount;

    _properties.limits.maxPerStageResources = (_metalFeatures.maxPerStageBufferCount + _metalFeatures.maxPerStageTextureCount);
    _properties.limits.maxFragmentCombinedOutputResources = _properties.limits.maxPerStageResources;

	_properties.limits.maxDescriptorSetSamplers = (_properties.limits.maxPerStageDescriptorSamplers * 5);
	_properties.limits.maxDescriptorSetUniformBuffers = (_properties.limits.maxPerStageDescriptorUniformBuffers * 5);
	_properties.limits.maxDescriptorSetUniformBuffersDynamic = (_properties.limits.maxPerStageDescriptorUniformBuffers * 5);
	_properties.limits.maxDescriptorSetStorageBuffers = (_properties.limits.maxPerStageDescriptorStorageBuffers * 5);
	_properties.limits.maxDescriptorSetStorageBuffersDynamic = (_properties.limits.maxPerStageDescriptorStorageBuffers * 5);
	_properties.limits.maxDescriptorSetSampledImages = (_properties.limits.maxPerStageDescriptorSampledImages * 5);
	_properties.limits.maxDescriptorSetStorageImages = (_properties.limits.maxPerStageDescriptorStorageImages * 5);
	_properties.limits.maxDescriptorSetInputAttachments = (_properties.limits.maxPerStageDescriptorInputAttachments * 5);

	_properties.limits.maxClipDistances = 8;	// Per Apple engineers.
	_properties.limits.maxCullDistances = 0;	// unsupported
	_properties.limits.maxCombinedClipAndCullDistances = max(_properties.limits.maxClipDistances,
															 _properties.limits.maxCullDistances);  // If supported, these consume the same slots.

	// Whether handled as a real texture buffer or a 2D texture, this value is likely nowhere near the size of a buffer,
	// needs to fit in 32 bits, and some apps (I'm looking at you, CTS), assume it is low when doing 32-bit math.
	_properties.limits.maxTexelBufferElements = _properties.limits.maxImageDimension2D * (4 * KIBI);
#if MVK_MACOS
	_properties.limits.maxUniformBufferRange = (64 * KIBI);
	if (supportsMTLGPUFamily(Apple5)) {
		_properties.limits.maxUniformBufferRange = (uint32_t)min(_metalFeatures.maxMTLBufferSize, (VkDeviceSize)std::numeric_limits<uint32_t>::max());
	}
#endif
#if MVK_IOS_OR_TVOS
	_properties.limits.maxUniformBufferRange = (uint32_t)min(_metalFeatures.maxMTLBufferSize, (VkDeviceSize)std::numeric_limits<uint32_t>::max());
#endif
	_properties.limits.maxStorageBufferRange = (uint32_t)min(_metalFeatures.maxMTLBufferSize, (VkDeviceSize)std::numeric_limits<uint32_t>::max());
	_properties.limits.maxPushConstantsSize = (4 * KIBI);

    _properties.limits.minMemoryMapAlignment = max(_metalFeatures.mtlBufferAlignment, (VkDeviceSize)64);	// Vulkan spec requires MIN of 64
    _properties.limits.minUniformBufferOffsetAlignment = _metalFeatures.mtlBufferAlignment;
    _properties.limits.minStorageBufferOffsetAlignment = 16;
    _properties.limits.bufferImageGranularity = _metalFeatures.mtlBufferAlignment;
    _properties.limits.nonCoherentAtomSize = _metalFeatures.mtlBufferAlignment;

    if ([_mtlDevice respondsToSelector: @selector(minimumLinearTextureAlignmentForPixelFormat:)]) {
        // Figure out the greatest alignment required by all supported formats, and whether
		// or not they only require alignment to a single texel. We'll use this information
		// to fill out the VkPhysicalDeviceTexelBufferAlignmentProperties struct.
        uint32_t maxStorage = 0, maxUniform = 0;
        bool singleTexelStorage = true, singleTexelUniform = true;
		
		VkFormatProperties3 fmtProps = {}; // We don't initialize sType as enumerateSupportedFormats doesn't care.
		fmtProps.bufferFeatures = VK_FORMAT_FEATURE_2_UNIFORM_TEXEL_BUFFER_BIT | VK_FORMAT_FEATURE_2_STORAGE_TEXEL_BUFFER_BIT;
		
        _pixelFormats.enumerateSupportedFormats(fmtProps, true, [&](VkFormat vk) {
			MTLPixelFormat mtlFmt = _pixelFormats.getMTLPixelFormat(vk);
			if ( !mtlFmt ) { return false; }	// If format is invalid, avoid validation errors on MTLDevice format alignment calls

            NSUInteger alignment;
            if ([_mtlDevice respondsToSelector: @selector(minimumTextureBufferAlignmentForPixelFormat:)]) {
                alignment = [_mtlDevice minimumTextureBufferAlignmentForPixelFormat: mtlFmt];
            } else {
                alignment = [_mtlDevice minimumLinearTextureAlignmentForPixelFormat: mtlFmt];
            }
            VkFormatProperties3& props = _pixelFormats.getVkFormatProperties3(vk);
            // For uncompressed formats, this is the size of a single texel.
            // Note that no implementations of Metal support compressed formats
            // in a linear texture (including texture buffers). It's likely that even
            // if they did, this would be the absolute minimum alignment.
            uint32_t texelSize = _pixelFormats.getBytesPerBlock(vk);
            // From the spec:
            //   "If the size of a single texel is a multiple of three bytes, then
            //    the size of a single component of the format is used instead."
            if (texelSize % 3 == 0) {
                switch (_pixelFormats.getFormatType(vk)) {
                case kMVKFormatColorInt8:
                case kMVKFormatColorUInt8:
                    texelSize = 1;
                    break;
                case kMVKFormatColorHalf:
                case kMVKFormatColorInt16:
                case kMVKFormatColorUInt16:
                    texelSize = 2;
                    break;
                case kMVKFormatColorFloat:
                case kMVKFormatColorInt32:
                case kMVKFormatColorUInt32:
                default:
                    texelSize = 4;
                    break;
                }
            }
            if (mvkAreAllFlagsEnabled(props.bufferFeatures, VK_FORMAT_FEATURE_2_UNIFORM_TEXEL_BUFFER_BIT)) {
                maxUniform = max(maxUniform, uint32_t(alignment));
                if (alignment > texelSize) { singleTexelUniform = false; }
            }
            if (mvkAreAllFlagsEnabled(props.bufferFeatures, VK_FORMAT_FEATURE_2_STORAGE_TEXEL_BUFFER_BIT)) {
                maxStorage = max(maxStorage, uint32_t(alignment));
                if (alignment > texelSize) { singleTexelStorage = false; }
            }
            return true;
        });
        _texelBuffAlignProperties.sType = VK_STRUCTURE_TYPE_PHYSICAL_DEVICE_TEXEL_BUFFER_ALIGNMENT_PROPERTIES;
        _texelBuffAlignProperties.storageTexelBufferOffsetAlignmentBytes = maxStorage;
        _texelBuffAlignProperties.storageTexelBufferOffsetSingleTexelAlignment = singleTexelStorage;
        _texelBuffAlignProperties.uniformTexelBufferOffsetAlignmentBytes = maxUniform;
        _texelBuffAlignProperties.uniformTexelBufferOffsetSingleTexelAlignment = singleTexelUniform;
        _properties.limits.minTexelBufferOffsetAlignment = max(maxStorage, maxUniform);
    } else {
#if MVK_TVOS
        _properties.limits.minTexelBufferOffsetAlignment = 64;
#endif
#if MVK_IOS
        if (supportsMTLGPUFamily(Apple3)) {
            _properties.limits.minTexelBufferOffsetAlignment = 16;
        } else {
            _properties.limits.minTexelBufferOffsetAlignment = 64;
        }
#endif
#if MVK_MACOS
        _properties.limits.minTexelBufferOffsetAlignment = 256;
		if (supportsMTLGPUFamily(Apple5)) {
			_properties.limits.minTexelBufferOffsetAlignment = 16;
		}
#endif
        _texelBuffAlignProperties.storageTexelBufferOffsetAlignmentBytes = _properties.limits.minTexelBufferOffsetAlignment;
        _texelBuffAlignProperties.storageTexelBufferOffsetSingleTexelAlignment = VK_FALSE;
        _texelBuffAlignProperties.uniformTexelBufferOffsetAlignmentBytes = _properties.limits.minTexelBufferOffsetAlignment;
        _texelBuffAlignProperties.uniformTexelBufferOffsetSingleTexelAlignment = VK_FALSE;
    }

#if MVK_TVOS
    if (mvkOSVersionIsAtLeast(13.0) && supportsMTLGPUFamily(Apple4)) {
        _properties.limits.maxFragmentInputComponents = 124;
    } else {
        _properties.limits.maxFragmentInputComponents = 60;
    }

    if (supportsMTLGPUFamily(Apple3)) {
        _properties.limits.optimalBufferCopyOffsetAlignment = 16;
    } else {
        _properties.limits.optimalBufferCopyOffsetAlignment = 64;
    }

    _properties.limits.maxTessellationGenerationLevel = 16;
    _properties.limits.maxTessellationPatchSize = 32;
#endif
#if MVK_IOS
    if (mvkOSVersionIsAtLeast(13.0) && supportsMTLGPUFamily(Apple4)) {
        _properties.limits.maxFragmentInputComponents = 124;
    } else {
        _properties.limits.maxFragmentInputComponents = 60;
    }

    if (supportsMTLGPUFamily(Apple3)) {
        _properties.limits.optimalBufferCopyOffsetAlignment = 16;
    } else {
        _properties.limits.optimalBufferCopyOffsetAlignment = 64;
    }

    if (supportsMTLGPUFamily(Apple5)) {
        _properties.limits.maxTessellationGenerationLevel = 64;
        _properties.limits.maxTessellationPatchSize = 32;
    } else if (supportsMTLGPUFamily(Apple3)) {
        _properties.limits.maxTessellationGenerationLevel = 16;
        _properties.limits.maxTessellationPatchSize = 32;
    } else {
        _properties.limits.maxTessellationGenerationLevel = 0;
        _properties.limits.maxTessellationPatchSize = 0;
    }
#endif
#if MVK_MACOS
    _properties.limits.maxFragmentInputComponents = 124;
    _properties.limits.optimalBufferCopyOffsetAlignment = 256;
	if (supportsMTLGPUFamily(Apple5)) {
		_properties.limits.optimalBufferCopyOffsetAlignment = 16;
	}

	_properties.limits.maxTessellationGenerationLevel = 64;
	_properties.limits.maxTessellationPatchSize = 32;
#endif

    _properties.limits.maxVertexOutputComponents = _properties.limits.maxFragmentInputComponents;

    if (_features.tessellationShader) {
        _properties.limits.maxTessellationControlPerVertexInputComponents = _properties.limits.maxVertexOutputComponents;
        _properties.limits.maxTessellationControlPerVertexOutputComponents = _properties.limits.maxTessellationControlPerVertexInputComponents;
        // Reserve a few for the tessellation levels.
        _properties.limits.maxTessellationControlPerPatchOutputComponents = std::max(_properties.limits.maxFragmentInputComponents - 8, 120u);
        _properties.limits.maxTessellationControlTotalOutputComponents = _properties.limits.maxTessellationPatchSize * _properties.limits.maxTessellationControlPerVertexOutputComponents + _properties.limits.maxTessellationControlPerPatchOutputComponents;
        _properties.limits.maxTessellationEvaluationInputComponents = _properties.limits.maxTessellationControlPerVertexInputComponents;
        _properties.limits.maxTessellationEvaluationOutputComponents = _properties.limits.maxTessellationEvaluationInputComponents;
    } else {
        _properties.limits.maxTessellationControlPerVertexInputComponents = 0;
        _properties.limits.maxTessellationControlPerVertexOutputComponents = 0;
        _properties.limits.maxTessellationControlPerPatchOutputComponents = 0;
        _properties.limits.maxTessellationControlTotalOutputComponents = 0;
        _properties.limits.maxTessellationEvaluationInputComponents = 0;
        _properties.limits.maxTessellationEvaluationOutputComponents = 0;
    }

    _properties.limits.optimalBufferCopyRowPitchAlignment = 1;

	_properties.limits.timestampComputeAndGraphics = VK_TRUE;

	// On non-Apple GPU's, this can vary over time, and is calculated based on actual GPU activity.
	_properties.limits.timestampPeriod = 1.0;
	updateTimestampPeriod();

    _properties.limits.pointSizeRange[0] = 1;
	switch (_properties.vendorID) {
		case kAppleVendorId:
			_properties.limits.pointSizeRange[1] = 511;
			break;
		case kIntelVendorId:
			_properties.limits.pointSizeRange[1] = 256;
			break;
		case kAMDVendorId:
		case kNVVendorId:
		default:
			_properties.limits.pointSizeRange[1] = 64;
			break;
	}

    _properties.limits.pointSizeGranularity = 1;
    _properties.limits.lineWidthRange[0] = 1;
    _properties.limits.lineWidthRange[1] = _features.wideLines ? 8 : 1;
    _properties.limits.lineWidthGranularity = _features.wideLines ? 0.125f : 0;

    _properties.limits.standardSampleLocations = VK_TRUE;
    _properties.limits.strictLines = _properties.vendorID == kIntelVendorId || _properties.vendorID == kNVVendorId;

	VkExtent3D wgSize = mvkVkExtent3DFromMTLSize(_mtlDevice.maxThreadsPerThreadgroup);
	_properties.limits.maxComputeWorkGroupSize[0] = wgSize.width;
	_properties.limits.maxComputeWorkGroupSize[1] = wgSize.height;
	_properties.limits.maxComputeWorkGroupSize[2] = wgSize.depth;
	_properties.limits.maxComputeWorkGroupInvocations = max({wgSize.width, wgSize.height, wgSize.depth});

	if ( [_mtlDevice respondsToSelector: @selector(maxThreadgroupMemoryLength)] ) {
		_properties.limits.maxComputeSharedMemorySize = (uint32_t)_mtlDevice.maxThreadgroupMemoryLength;
	} else {
#if MVK_TVOS
		if (supportsMTLGPUFamily(Apple3)) {
			_properties.limits.maxComputeSharedMemorySize = (16 * KIBI);
		} else {
			_properties.limits.maxComputeSharedMemorySize = ((16 * KIBI) - 32);
		}
#endif
#if MVK_IOS
		if (supportsMTLGPUFamily(Apple4)) {
			_properties.limits.maxComputeSharedMemorySize = (32 * KIBI);
		} else if (supportsMTLGPUFamily(Apple3)) {
			_properties.limits.maxComputeSharedMemorySize = (16 * KIBI);
		} else {
			_properties.limits.maxComputeSharedMemorySize = ((16 * KIBI) - 32);
		}
#endif
#if MVK_MACOS
		_properties.limits.maxComputeSharedMemorySize = (32 * KIBI);
#endif
	}

    _properties.limits.minTexelOffset = -8;
    _properties.limits.maxTexelOffset = 7;
    _properties.limits.minTexelGatherOffset = _properties.limits.minTexelOffset;
    _properties.limits.maxTexelGatherOffset = _properties.limits.maxTexelOffset;


    // Features with no specific limits - default to effectively unlimited int values

    _properties.limits.maxMemoryAllocationCount = kMVKUndefinedLargeUInt32;
	_properties.limits.maxSamplerAllocationCount = getMaxSamplerCount();
    _properties.limits.maxBoundDescriptorSets = kMVKMaxDescriptorSetCount;

    _properties.limits.maxComputeWorkGroupCount[0] = kMVKUndefinedLargeUInt32;
    _properties.limits.maxComputeWorkGroupCount[1] = kMVKUndefinedLargeUInt32;
    _properties.limits.maxComputeWorkGroupCount[2] = kMVKUndefinedLargeUInt32;

    _properties.limits.maxDrawIndexedIndexValue = numeric_limits<uint32_t>::max();
    _properties.limits.maxDrawIndirectCount = kMVKUndefinedLargeUInt32;


    // Features with unknown limits - default to Vulkan required limits

    _properties.limits.subPixelPrecisionBits = 4;
    _properties.limits.subTexelPrecisionBits = 4;
    _properties.limits.mipmapPrecisionBits = 4;
    _properties.limits.viewportSubPixelBits = 0;

    _properties.limits.discreteQueuePriorities = 2;

    _properties.limits.minInterpolationOffset = -0.5;
    _properties.limits.maxInterpolationOffset = 0.5;
    _properties.limits.subPixelInterpolationOffsetBits = 4;


    // Unsupported features - set to zeros generally

    _properties.limits.sparseAddressSpaceSize = 0;

    _properties.limits.maxGeometryShaderInvocations = 0;
    _properties.limits.maxGeometryInputComponents = 0;
    _properties.limits.maxGeometryOutputComponents = 0;
    _properties.limits.maxGeometryOutputVertices = 0;
    _properties.limits.maxGeometryTotalOutputComponents = 0;
}

#if MVK_MACOS

static uint32_t mvkGetEntryProperty(io_registry_entry_t entry, CFStringRef propertyName) {

	uint32_t value = 0;

	CFTypeRef cfProp = IORegistryEntrySearchCFProperty(entry,
													   kIOServicePlane,
													   propertyName,
													   kCFAllocatorDefault,
													   kIORegistryIterateRecursively |
													   kIORegistryIterateParents);
	if (cfProp) {
		const uint32_t* pValue = reinterpret_cast<const uint32_t*>(CFDataGetBytePtr((CFDataRef)cfProp));
		if (pValue) { value = *pValue; }
		CFRelease(cfProp);
	}

	return value;
}

void MVKPhysicalDevice::initGPUInfoProperties() {
	_properties.deviceType = _hasUnifiedMemory ? VK_PHYSICAL_DEVICE_TYPE_INTEGRATED_GPU : VK_PHYSICAL_DEVICE_TYPE_DISCRETE_GPU;
	strlcpy(_properties.deviceName, _mtlDevice.name.UTF8String, VK_MAX_PHYSICAL_DEVICE_NAME_SIZE);

	// For Apple Silicon, the Device ID is determined by the highest
	// GPU capability, which is a combination of OS version and GPU type.
	// We determine Apple Silicon directly from the GPU, instead
	// of from the build, in case we are running Rosetta2.
	if (_gpuCapabilities.isAppleGPU) {
		_properties.vendorID = kAppleVendorId;
		_properties.deviceID = getHighestGPUCapability();
		return;
	}

	// If the device has an associated registry ID, we can use that to get the associated IOKit node.
	// The match dictionary is consumed by IOServiceGetMatchingServices and does not need to be released.
	bool isFound = false;
	io_registry_entry_t entry;
	uint64_t regID = mvkGetRegistryID(_mtlDevice);
	if (regID) {
		entry = IOServiceGetMatchingService(MACH_PORT_NULL, IORegistryEntryIDMatching(regID));
		if (entry) {
			// That returned the IOGraphicsAccelerator nub. Its parent, then, is the actual PCI device.
			io_registry_entry_t parent;
			if (IORegistryEntryGetParentEntry(entry, kIOServicePlane, &parent) == kIOReturnSuccess) {
				isFound = true;
				_properties.vendorID = mvkGetEntryProperty(parent, CFSTR("vendor-id"));
				_properties.deviceID = mvkGetEntryProperty(parent, CFSTR("device-id"));
				IOObjectRelease(parent);
			}
			IOObjectRelease(entry);
		}
	}
	// Iterate all GPU's, looking for a match.
	// The match dictionary is consumed by IOServiceGetMatchingServices and does not need to be released.
	io_iterator_t entryIterator;
	if (!isFound && IOServiceGetMatchingServices(MACH_PORT_NULL,
												 IOServiceMatching("IOPCIDevice"),
												 &entryIterator) == kIOReturnSuccess) {
		while ( !isFound && (entry = IOIteratorNext(entryIterator)) ) {
			if (mvkGetEntryProperty(entry, CFSTR("class-code")) == 0x30000) {	// 0x30000 : DISPLAY_VGA

				// The Intel GPU will always be marked as integrated.
				// Return on a match of either Intel && unified memory, or non-Intel and non-unified memory.
				uint32_t vendorID = mvkGetEntryProperty(entry, CFSTR("vendor-id"));
				if ( (vendorID == kIntelVendorId) == _hasUnifiedMemory) {
					isFound = true;
					_properties.vendorID = vendorID;
					_properties.deviceID = mvkGetEntryProperty(entry, CFSTR("device-id"));
				}
			}
		}
		IOObjectRelease(entryIterator);
	}
}

#endif	//MVK_MACOS

#if !MVK_MACOS
// For Apple Silicon, the Device ID is determined by the highest
// GPU capability, which is a combination of OS version and GPU type.
void MVKPhysicalDevice::initGPUInfoProperties() {
	_properties.vendorID = kAppleVendorId;
	_properties.deviceID = getHighestGPUCapability();
	_properties.deviceType = VK_PHYSICAL_DEVICE_TYPE_INTEGRATED_GPU;
	strlcpy(_properties.deviceName, _mtlDevice.name.UTF8String, VK_MAX_PHYSICAL_DEVICE_NAME_SIZE);
}
#endif	//!MVK_MACOS

// Since this is a uint8_t array, use Big-Endian byte ordering,
// so a hex dump of the array is human readable in its parts.
void MVKPhysicalDevice::initPipelineCacheUUID() {

	// Clear the UUID
	mvkClear(&_properties.pipelineCacheUUID, VK_UUID_SIZE);

	size_t uuidComponentOffset = 0;

	// First 4 bytes contains MoltenVK revision.
	// This is captured either as the MoltenVK Git revision, or if that's not available, as the MoltenVK version.
	uint32_t mvkRev = getMoltenVKGitRevision();
	if ( !mvkRev ) { mvkRev = MVK_VERSION; }
	*(uint32_t*)&_properties.pipelineCacheUUID[uuidComponentOffset] = NSSwapHostIntToBig(mvkRev);
	uuidComponentOffset += sizeof(mvkRev);

	// Next 4 bytes contains highest GPU capability supported by this device
	uint32_t gpuCap = getHighestGPUCapability();
	*(uint32_t*)&_properties.pipelineCacheUUID[uuidComponentOffset] = NSSwapHostIntToBig(gpuCap);
	uuidComponentOffset += sizeof(gpuCap);

	// Next 4 bytes contains flags based on enabled Metal features that
	// might affect the contents of the pipeline cache (mostly MSL content).
	uint32_t mtlFeatures = 0;
	mtlFeatures |= _isUsingMetalArgumentBuffers << 0;
	*(uint32_t*)&_properties.pipelineCacheUUID[uuidComponentOffset] = NSSwapHostIntToBig(mtlFeatures);
	uuidComponentOffset += sizeof(mtlFeatures);
}

// Combine OS major (8 bits), OS minor (8 bits), Mac GPU family (8 bits), and
// Apple GPU family (8 bits) into one 32-bit value summarizing highest GPU capability.
uint32_t MVKPhysicalDevice::getHighestGPUCapability() {
	float fosMaj;
	float fosMin = modf(mvkOSVersion(), &fosMaj);
	uint8_t osMaj = (uint8_t)fosMaj;
	uint8_t osMin = (uint8_t)(fosMin * 100);
	uint8_t gpuM = _gpuCapabilities.getHighestMacGPU();
	uint8_t gpuA = _gpuCapabilities.getHighestAppleGPU();
	return (osMaj << 24) + (osMin << 16) + (gpuM << 8) + gpuA;
}

// Retrieve the SPIRV-Cross Git revision hash from a derived header file,
// which is generated in advance, either statically, or more typically in
// an early build phase script, and contains a line similar to the following:
// static const char* mvkRevString = "fc0750d67cfe825b887dd2cf25a42e9d9a013eb2";
uint32_t MVKPhysicalDevice::getMoltenVKGitRevision() {

#include "mvkGitRevDerived.h"

	static const string revStr(mvkRevString, 0, 8);		// We just need the first 8 chars
	static const string lut("0123456789ABCDEF");

	uint32_t revVal = 0;
	for (char c : revStr) {
		size_t cVal = lut.find(toupper(c));
		if (cVal != string::npos) {
			revVal <<= 4;
			revVal += cVal;
		}
	}
	return revVal;
}

void MVKPhysicalDevice::setMemoryHeap(uint32_t heapIndex, VkDeviceSize heapSize, VkMemoryHeapFlags heapFlags) {
	_memoryProperties.memoryHeaps[heapIndex].size = heapSize;
	_memoryProperties.memoryHeaps[heapIndex].flags = heapFlags;
}

void MVKPhysicalDevice::setMemoryType(uint32_t typeIndex, uint32_t heapIndex, VkMemoryPropertyFlags propertyFlags) {
	_memoryProperties.memoryTypes[typeIndex].heapIndex = heapIndex;
	_memoryProperties.memoryTypes[typeIndex].propertyFlags = propertyFlags;
}

void MVKPhysicalDevice::initMemoryProperties() {

	mvkClear(&_memoryProperties);	// Start with everything cleared

	// Main heap
	uint32_t mainHeapIdx = 0;
	setMemoryHeap(mainHeapIdx, getVRAMSize(), VK_MEMORY_HEAP_DEVICE_LOCAL_BIT);

	// Optional second heap for shared memory
	uint32_t sharedHeapIdx;
	VkMemoryPropertyFlags sharedTypePropFlags;
	if (_hasUnifiedMemory) {
		// Shared memory goes in the single main heap in unified memory, and per Vulkan spec must be marked local
		sharedHeapIdx = mainHeapIdx;
		sharedTypePropFlags = MVK_VK_MEMORY_TYPE_METAL_SHARED | VK_MEMORY_PROPERTY_DEVICE_LOCAL_BIT;
	} else {
		// Define a second heap to mark the shared memory as non-local
		sharedHeapIdx = mainHeapIdx + 1;
		setMemoryHeap(sharedHeapIdx, mvkGetSystemMemorySize(), 0);
		sharedTypePropFlags = MVK_VK_MEMORY_TYPE_METAL_SHARED;
	}

	_memoryProperties.memoryHeapCount = sharedHeapIdx + 1;

	// Memory types
	uint32_t typeIdx = 0;

	// Private storage
	uint32_t privateBit = 1 << typeIdx;
	setMemoryType(typeIdx, mainHeapIdx, MVK_VK_MEMORY_TYPE_METAL_PRIVATE);
	typeIdx++;

	// Shared storage
	uint32_t sharedBit = 1 << typeIdx;
	setMemoryType(typeIdx, sharedHeapIdx, sharedTypePropFlags);
	typeIdx++;

	// Managed storage. On all Apple Silicon, use Shared instead.
	uint32_t managedBit = 0;
#if MVK_MACOS
	if ( !_gpuCapabilities.isAppleGPU ) {
		managedBit = 1 << typeIdx;
		setMemoryType(typeIdx, mainHeapIdx, MVK_VK_MEMORY_TYPE_METAL_MANAGED);
		typeIdx++;
	}
#endif

	// Memoryless storage
	uint32_t memlessBit = 0;
#if MVK_MACOS
	if (supportsMTLGPUFamily(Apple5)) {
		memlessBit = 1 << typeIdx;
		setMemoryType(typeIdx, mainHeapIdx, MVK_VK_MEMORY_TYPE_METAL_MEMORYLESS);
		typeIdx++;
	}
#endif
#if MVK_IOS
	memlessBit = 1 << typeIdx;
	setMemoryType(typeIdx, mainHeapIdx, MVK_VK_MEMORY_TYPE_METAL_MEMORYLESS);
	typeIdx++;
#endif
#if MVK_TVOS
	memlessBit = 1 << typeIdx;
	setMemoryType(typeIdx, mainHeapIdx, MVK_VK_MEMORY_TYPE_METAL_MEMORYLESS);
	typeIdx++;
#endif

	_memoryProperties.memoryTypeCount = typeIdx;

	_privateMemoryTypes			= privateBit | memlessBit;
	_hostVisibleMemoryTypes		= sharedBit | managedBit;
	_hostCoherentMemoryTypes 	= sharedBit;
	_lazilyAllocatedMemoryTypes	= memlessBit;
	_allMemoryTypes				= privateBit | sharedBit | managedBit | memlessBit;
}

MVK_PUBLIC_SYMBOL MTLStorageMode MVKPhysicalDevice::getMTLStorageModeFromVkMemoryPropertyFlags(VkMemoryPropertyFlags vkFlags) {

	// If not visible to the host, use Private, or Memoryless if available and lazily allocated.
	if ( !mvkAreAllFlagsEnabled(vkFlags, VK_MEMORY_PROPERTY_HOST_VISIBLE_BIT) ) {
#if MVK_APPLE_SILICON
		if (mvkAreAllFlagsEnabled(vkFlags, VK_MEMORY_PROPERTY_LAZILY_ALLOCATED_BIT)) {
			return MTLStorageModeMemoryless;
		}
#endif
		return MTLStorageModePrivate;
	}

	// If visible to the host and coherent: Shared
	if (mvkAreAllFlagsEnabled(vkFlags, VK_MEMORY_PROPERTY_HOST_COHERENT_BIT)) {
		return MTLStorageModeShared;
	}

	// If visible to the host, but not coherent: Shared on Apple Silicon, Managed on other GPUs.
#if MVK_MACOS
	return _gpuCapabilities.isAppleGPU ? MTLStorageModeShared : MTLStorageModeManaged;
#else
	return MTLStorageModeShared;
#endif
}

uint64_t MVKPhysicalDevice::getVRAMSize() {
	if (_hasUnifiedMemory) {
		return mvkGetSystemMemorySize();
	} else {
		// There's actually no way to query the total physical VRAM on the device in Metal.
		// Just default to using the recommended max working set size (i.e. the budget).
		return getRecommendedMaxWorkingSetSize();
	}
}

// If possible, retrieve from the MTLDevice, otherwise from available memory size, or a fixed conservative estimate.
uint64_t MVKPhysicalDevice::getRecommendedMaxWorkingSetSize() {
#if MVK_XCODE_15 || MVK_MACOS
	if ( [_mtlDevice respondsToSelector: @selector(recommendedMaxWorkingSetSize)]) {
		return _mtlDevice.recommendedMaxWorkingSetSize;
	}
#endif
	uint64_t freeMem = mvkGetAvailableMemorySize();
	return freeMem ? freeMem : 256 * MEBI;
}

// If possible, retrieve from the MTLDevice, otherwise use the current memory used by this process.
size_t MVKPhysicalDevice::getCurrentAllocatedSize() {
	if ( [_mtlDevice respondsToSelector: @selector(currentAllocatedSize)] ) {
		return _mtlDevice.currentAllocatedSize;
	}
	return mvkGetUsedMemorySize();
}

// When using argument buffers, Metal imposes a hard limit on the number of MTLSamplerState
// objects that can be created within the app. When not using argument buffers, no such
// limit is imposed. This has been verified with testing up to 1M MTLSamplerStates.
uint32_t MVKPhysicalDevice::getMaxSamplerCount() {
	if (_isUsingMetalArgumentBuffers) {
		return ([_mtlDevice respondsToSelector: @selector(maxArgumentBufferSamplerCount)]
				? (uint32_t)_mtlDevice.maxArgumentBufferSamplerCount : 1024);
	} else {
		return 1e6;
	}
}

// Vulkan imposes a minimum maximum of 1024 descriptors per set.
uint32_t MVKPhysicalDevice::getMaxPerSetDescriptorCount() {
	return max(4 * (_metalFeatures.maxPerStageBufferCount +
					_metalFeatures.maxPerStageTextureCount +
					_metalFeatures.maxPerStageSamplerCount), 1024u);
}

void MVKPhysicalDevice::initExternalMemoryProperties() {

	// Common
	_hostPointerExternalMemoryProperties.externalMemoryFeatures = VK_EXTERNAL_MEMORY_FEATURE_IMPORTABLE_BIT;
	_hostPointerExternalMemoryProperties.exportFromImportedHandleTypes = 0;
	_hostPointerExternalMemoryProperties.compatibleHandleTypes = (VK_EXTERNAL_MEMORY_HANDLE_TYPE_HOST_ALLOCATION_BIT_EXT |
																  VK_EXTERNAL_MEMORY_HANDLE_TYPE_HOST_MAPPED_FOREIGN_MEMORY_BIT_EXT);

	// Buffers
	_mtlBufferExternalMemoryProperties.externalMemoryFeatures = (VK_EXTERNAL_MEMORY_FEATURE_EXPORTABLE_BIT |
																 VK_EXTERNAL_MEMORY_FEATURE_IMPORTABLE_BIT);
	_mtlBufferExternalMemoryProperties.exportFromImportedHandleTypes = VK_EXTERNAL_MEMORY_HANDLE_TYPE_MTLBUFFER_BIT_EXT;
	_mtlBufferExternalMemoryProperties.compatibleHandleTypes = VK_EXTERNAL_MEMORY_HANDLE_TYPE_MTLBUFFER_BIT_EXT;

	// Images
	_mtlTextureExternalMemoryProperties.externalMemoryFeatures = (VK_EXTERNAL_MEMORY_FEATURE_EXPORTABLE_BIT |
																  VK_EXTERNAL_MEMORY_FEATURE_IMPORTABLE_BIT |
																  VK_EXTERNAL_MEMORY_FEATURE_DEDICATED_ONLY_BIT);
	_mtlTextureExternalMemoryProperties.exportFromImportedHandleTypes = VK_EXTERNAL_MEMORY_HANDLE_TYPE_MTLTEXTURE_BIT_EXT;
	_mtlTextureExternalMemoryProperties.compatibleHandleTypes = VK_EXTERNAL_MEMORY_HANDLE_TYPE_MTLTEXTURE_BIT_EXT;

	if (_metalFeatures.placementHeaps) {
		_mtlTextureHeapExternalMemoryProperties = _mtlTextureExternalMemoryProperties;
		_mtlTextureHeapExternalMemoryProperties.exportFromImportedHandleTypes = VK_EXTERNAL_MEMORY_HANDLE_TYPE_MTLHEAP_BIT_EXT;
		_mtlTextureHeapExternalMemoryProperties.compatibleHandleTypes = VK_EXTERNAL_MEMORY_HANDLE_TYPE_MTLHEAP_BIT_EXT;
	} else {
		_mtlTextureHeapExternalMemoryProperties = _emptyExtMemProps;
	}
}

void MVKPhysicalDevice::initExtensions() {
	MVKExtensionList* pWritableExtns = (MVKExtensionList*)&_supportedExtensions;
	pWritableExtns->disableAllButEnabledDeviceExtensions();

	if (!_metalFeatures.samplerMirrorClampToEdge) {
		pWritableExtns->vk_KHR_sampler_mirror_clamp_to_edge.enabled = false;
	}
	if (!_metalFeatures.programmableSamplePositions) {
		pWritableExtns->vk_EXT_sample_locations.enabled = false;
	}
	if (!_metalFeatures.rasterOrderGroups) {
		pWritableExtns->vk_EXT_fragment_shader_interlock.enabled = false;
	}
	if (!_metalFeatures.postDepthCoverage) {
		pWritableExtns->vk_EXT_post_depth_coverage.enabled = false;
	}
	if (!_metalFeatures.stencilFeedback) {
		pWritableExtns->vk_EXT_shader_stencil_export.enabled = false;
	}
	if (!_metalFeatures.astcHDRTextures) {
		pWritableExtns->vk_EXT_texture_compression_astc_hdr.enabled = false;
	}
	if (!_metalFeatures.simdPermute && !_metalFeatures.quadPermute) {
		pWritableExtns->vk_KHR_shader_subgroup_extended_types.enabled = false;
		pWritableExtns->vk_EXT_shader_subgroup_ballot.enabled = false;
		pWritableExtns->vk_EXT_shader_subgroup_vote.enabled = false;
	}
	if (!_metalFeatures.shaderBarycentricCoordinates) {
		pWritableExtns->vk_KHR_fragment_shader_barycentric.enabled = false;
		pWritableExtns->vk_NV_fragment_shader_barycentric.enabled = false;
	}
	if (!_metalFeatures.arrayOfTextures || !_metalFeatures.arrayOfSamplers) {
		pWritableExtns->vk_EXT_descriptor_indexing.enabled = false;
	}
	if (!getMVKConfig().useMTLHeap) {
		pWritableExtns->vk_EXT_image_2d_view_of_3d.enabled = false;
	}
    
    // The relevant functions are not available if not built with Xcode 14.
#if MVK_XCODE_14
    // gpuAddress requires Tier2 argument buffer support (per feedback from Apple engineers).
    if (_metalFeatures.argumentBuffersTier < MTLArgumentBuffersTier2) {
		pWritableExtns->vk_KHR_buffer_device_address.enabled = false;
		pWritableExtns->vk_EXT_buffer_device_address.enabled = false;
	}
#else
    pWritableExtns->vk_KHR_buffer_device_address.enabled = false;
    pWritableExtns->vk_EXT_buffer_device_address.enabled = false;
#endif

#if MVK_MACOS
	if (!supportsMTLGPUFamily(Apple5)) {
		pWritableExtns->vk_AMD_shader_image_load_store_lod.enabled = false;
		pWritableExtns->vk_IMG_format_pvrtc.enabled = false;
	}
#endif
}

void MVKPhysicalDevice::initCounterSets() {
	_timestampMTLCounterSet = nil;
	@autoreleasepool {
		if (_metalFeatures.counterSamplingPoints) {
			NSArray<id<MTLCounterSet>>* counterSets = _mtlDevice.counterSets;

			if (needsCounterSetRetained()) { [counterSets retain]; }

			for (id<MTLCounterSet> cs in counterSets){
				NSString* csName = cs.name;
				if ( [csName caseInsensitiveCompare: MTLCommonCounterSetTimestamp] == NSOrderedSame) {
					NSArray<id<MTLCounter>>* countersInSet = cs.counters;
					for(id<MTLCounter> ctr in countersInSet) {
						if ( [ctr.name caseInsensitiveCompare: MTLCommonCounterTimestamp] == NSOrderedSame) {
							_timestampMTLCounterSet = [cs retain];		// retained
							break;
						}
					}
					break;
				}
			}
		}
	}
}

// Determine whether Vulkan semaphores should use a MTLEvent, CPU callbacks, or should limit
// Vulkan to a single queue and use Metal's implicit guarantees that all operations submitted
// to a queue will give the same result as if they had been run in submission order.
// MTLEvents for semaphores are preferred, but can sometimes prove troublesome on some platforms,
// and so may be disabled on those platforms, unless explicitly requested. If MTLEvents are
// unusable, 
void MVKPhysicalDevice::initVkSemaphoreStyle() {

	// Default to single queue if other options unavailable.
	_vkSemaphoreStyle = MVKSemaphoreStyleSingleQueue;

	switch (getMVKConfig().semaphoreSupportStyle) {
		case MVK_CONFIG_VK_SEMAPHORE_SUPPORT_STYLE_METAL_EVENTS_WHERE_SAFE: {
			bool isNVIDIA = _properties.vendorID == kNVVendorId;
			bool isRosetta2 = _gpuCapabilities.isAppleGPU && !MVK_APPLE_SILICON;
			if (_metalFeatures.events && !(isRosetta2 || isNVIDIA)) { _vkSemaphoreStyle = MVKSemaphoreStyleUseMTLEvent; }
			break;
		}
		case MVK_CONFIG_VK_SEMAPHORE_SUPPORT_STYLE_METAL_EVENTS:
			if (_metalFeatures.events) { _vkSemaphoreStyle = MVKSemaphoreStyleUseMTLEvent; }
			break;
		case MVK_CONFIG_VK_SEMAPHORE_SUPPORT_STYLE_CALLBACK:
			_vkSemaphoreStyle = MVKSemaphoreStyleUseEmulation;
			break;
		case MVK_CONFIG_VK_SEMAPHORE_SUPPORT_STYLE_SINGLE_QUEUE:
		default:
			break;
	}
}

// Workaround for a bug in Intel Iris Plus Graphics driver where the counterSets array is
// not properly retained internally, and becomes a zombie when counterSets is called more
// than once, which occurs when an app creates more than one VkInstance. This workaround
// will cause a very small memory leak on systems that do not have this bug, so we apply
// the workaround only when absolutely needed for specific devices. The list of deviceIDs
// is sourced from the list of Intel Iris Plus Graphics Gen11 tier G7 devices found here:
// https://en.wikipedia.org/wiki/List_of_Intel_graphics_processing_units#Gen11
bool MVKPhysicalDevice::needsCounterSetRetained() {

	if (_properties.vendorID != kIntelVendorId) { return false; }

	switch (_properties.deviceID) {
		case 0x8a51:
		case 0x8a52:
		case 0x8a53:
		case 0x8a5a:
		case 0x8a5c:
			return true;
		default:
			return false;
	}
}

void MVKPhysicalDevice::logGPUInfo() {
	string logMsg = "GPU device:";
	logMsg += "\n\tmodel: %s";
	logMsg += "\n\ttype: %s";
	logMsg += "\n\tvendorID: %#06x";
	logMsg += "\n\tdeviceID: %#06x";
	logMsg += "\n\tpipelineCacheUUID: %s";
	logMsg += "\n\tGPU memory available: %llu MB";
	logMsg += "\n\tGPU memory used: %llu MB";
	logMsg += "\n\tMetal Shading Language %s";
	logMsg += "\n\tsupports the following GPU Features:";

#if MVK_XCODE_14
	if (supportsMTLGPUFamily(Metal3)) { logMsg += "\n\t\tGPU Family Metal 3"; }
#endif
#if MVK_XCODE_15 && (MVK_IOS || MVK_MACOS)
	if (supportsMTLGPUFamily(Apple9)) { logMsg += "\n\t\tGPU Family Apple 9"; } else
#endif
#if MVK_XCODE_14 || (MVK_IOS && MVK_XCODE_13)
	if (supportsMTLGPUFamily(Apple8)) { logMsg += "\n\t\tGPU Family Apple 8"; } else
#endif
#if (MVK_IOS || MVK_MACOS) && MVK_XCODE_12
	if (supportsMTLGPUFamily(Apple7)) { logMsg += "\n\t\tGPU Family Apple 7"; } else
#endif
#if MVK_IOS || (MVK_MACOS && MVK_XCODE_12)
	if (supportsMTLGPUFamily(Apple6)) { logMsg += "\n\t\tGPU Family Apple 6"; } else
#endif
	if (supportsMTLGPUFamily(Apple5)) { logMsg += "\n\t\tGPU Family Apple 5"; } else
	if (supportsMTLGPUFamily(Apple4)) { logMsg += "\n\t\tGPU Family Apple 4"; } else
	if (supportsMTLGPUFamily(Apple3)) { logMsg += "\n\t\tGPU Family Apple 3"; } else
	if (supportsMTLGPUFamily(Apple2)) { logMsg += "\n\t\tGPU Family Apple 2"; } else
	if (supportsMTLGPUFamily(Apple1)) { logMsg += "\n\t\tGPU Family Apple 1"; }

	if (supportsMTLGPUFamily(Mac2)) { logMsg += "\n\t\tGPU Family Mac 2"; } else
	if (supportsMTLGPUFamily(Mac1)) { logMsg += "\n\t\tGPU Family Mac 1"; }

	logMsg += "\n\t\tRead-Write Texture Tier ";
	logMsg += ([_mtlDevice respondsToSelector: @selector(readWriteTextureSupport)] &&
			   _mtlDevice.readWriteTextureSupport == MTLReadWriteTextureTier2) ? "2" : "1";

	string devTypeStr;
	switch (_properties.deviceType) {
		case VK_PHYSICAL_DEVICE_TYPE_DISCRETE_GPU:
			devTypeStr = "Discrete";
			break;
		case VK_PHYSICAL_DEVICE_TYPE_INTEGRATED_GPU:
			devTypeStr = "Integrated";
			break;
		case VK_PHYSICAL_DEVICE_TYPE_VIRTUAL_GPU:
			devTypeStr = "Virtual";
			break;
		case VK_PHYSICAL_DEVICE_TYPE_CPU:
			devTypeStr = "CPU Emulation";
			break;
		default:
			devTypeStr = "Unknown";
			break;
	}

	NSUUID* nsUUID = [[NSUUID alloc] initWithUUIDBytes: _properties.pipelineCacheUUID];		// temp retain
	MVKLogInfo(logMsg.c_str(), getName(), devTypeStr.c_str(),
             _properties.vendorID, _properties.deviceID, nsUUID.UUIDString.UTF8String,
             getRecommendedMaxWorkingSetSize() / MEBI, getCurrentAllocatedSize() / MEBI,
             mvk::SPIRVToMSLConversionOptions::printMSLVersion(_metalFeatures.mslVersion).c_str());
	[nsUUID release];																		// temp release
}

MVKPhysicalDevice::~MVKPhysicalDevice() {
	mvkDestroyContainerContents(_queueFamilies);
	[_timestampMTLCounterSet release];

	uint64_t memUsed = getCurrentAllocatedSize();	// Retrieve before releasing MTLDevice
	[_mtlDevice release];

	MVKLogInfo("Destroyed VkPhysicalDevice for GPU %s with %llu MB of GPU memory still allocated.", getName(), memUsed / MEBI);
}


#pragma mark -
#pragma mark MVKDevice

// Returns core device commands and enabled extension device commands.
PFN_vkVoidFunction MVKDevice::getProcAddr(const char* pName) {
	MVKInstance* pMVKInst = _physicalDevice->_mvkInstance;
	MVKEntryPoint* pMVKPA = pMVKInst->getEntryPoint(pName);
	uint32_t apiVersion = pMVKInst->_appInfo.apiVersion;

	bool isSupported = (pMVKPA &&																			// Command exists and...
						pMVKPA->isDevice &&																	// ...is a device command and...
						pMVKPA->isEnabled(apiVersion, _enabledExtensions, &pMVKInst->_enabledExtensions));	// ...is a core or enabled extension command.

	return isSupported ? pMVKPA->functionPointer : nullptr;
}

MVKQueue* MVKDevice::getQueue(uint32_t queueFamilyIndex, uint32_t queueIndex) {
	return _queuesByQueueFamilyIndex[queueFamilyIndex][queueIndex];
}

MVKQueue* MVKDevice::getQueue(const VkDeviceQueueInfo2* queueInfo) {
	return _queuesByQueueFamilyIndex[queueInfo->queueFamilyIndex][queueInfo->queueIndex];
}

MVKQueue* MVKDevice::getAnyQueue() {
	for (auto& queues : _queuesByQueueFamilyIndex) {
		for (MVKQueue* q : queues) {
			if (q) { return q; };
		}
	}
	return nullptr;
}

VkResult MVKDevice::waitIdle() {
	VkResult rslt = VK_SUCCESS;
	for (auto& queues : _queuesByQueueFamilyIndex) {
		for (MVKQueue* q : queues) {
			if ((rslt = q->waitIdle(kMVKCommandUseDeviceWaitIdle)) != VK_SUCCESS) { return rslt; }
		}
	}
	return VK_SUCCESS;
}

VkResult MVKDevice::markLost(bool alsoMarkPhysicalDevice) {
	lock_guard<mutex> lock(_sem4Lock);

	setConfigurationResult(VK_ERROR_DEVICE_LOST);
	if (alsoMarkPhysicalDevice) { _physicalDevice->setConfigurationResult(VK_ERROR_DEVICE_LOST); }

	for (auto* sem4 : _awaitingSemaphores) {
		sem4->release();
	}
	for (auto& sem4AndValue : _awaitingTimelineSem4s) {
		VkSemaphoreSignalInfo signalInfo;
		signalInfo.value = sem4AndValue.second;
		sem4AndValue.first->signal(&signalInfo);
	}
	_awaitingSemaphores.clear();
	_awaitingTimelineSem4s.clear();

	return getConfigurationResult();
}

void MVKDevice::getDescriptorSetLayoutSupport(const VkDescriptorSetLayoutCreateInfo* pCreateInfo,
											  VkDescriptorSetLayoutSupport* pSupport) {
	// According to the Vulkan spec:
	//   "If the descriptor set layout satisfies the VkPhysicalDeviceMaintenance3Properties::maxPerSetDescriptors
	//   limit, this command is guaranteed to return VK_TRUE in VkDescriptorSetLayout::supported...
	//   "This command does not consider other limits such as maxPerStageDescriptor*..."
	uint32_t descriptorCount = 0;
	for (uint32_t i = 0; i < pCreateInfo->bindingCount; i++) {
		descriptorCount += pCreateInfo->pBindings[i].descriptorCount;
	}
	pSupport->supported = (descriptorCount < _physicalDevice->getMaxPerSetDescriptorCount());

	// Check whether the layout has a variable-count descriptor, and if so, whether we can support it.
	for (auto* next = (VkBaseOutStructure*)pSupport->pNext; next; next = next->pNext) {
		switch (next->sType) {
			case VK_STRUCTURE_TYPE_DESCRIPTOR_SET_VARIABLE_DESCRIPTOR_COUNT_LAYOUT_SUPPORT: {
				auto* pVarDescSetCountSupport = (VkDescriptorSetVariableDescriptorCountLayoutSupport*)next;
				getDescriptorVariableDescriptorCountLayoutSupport(pCreateInfo, pSupport, pVarDescSetCountSupport);
				break;
			}
			default:
				break;
		}
	}
}

// Check whether the layout has a variable-count descriptor, and if so, whether we can support it.
void MVKDevice::getDescriptorVariableDescriptorCountLayoutSupport(const VkDescriptorSetLayoutCreateInfo* pCreateInfo,
																  VkDescriptorSetLayoutSupport* pSupport,
																  VkDescriptorSetVariableDescriptorCountLayoutSupport* pVarDescSetCountSupport) {
	// Assume we don't need this, then set appropriately if we do.
	pVarDescSetCountSupport->maxVariableDescriptorCount = 0;

	// Look for a variable length descriptor and remember its index.
	int32_t varBindingIdx = -1;
	for (const auto* next = (VkBaseInStructure*)pCreateInfo->pNext; next; next = next->pNext) {
		switch (next->sType) {
			case VK_STRUCTURE_TYPE_DESCRIPTOR_SET_LAYOUT_BINDING_FLAGS_CREATE_INFO: {
				auto* pDescSetLayoutBindingFlags = (VkDescriptorSetLayoutBindingFlagsCreateInfo*)next;
				for (uint32_t bindIdx = 0; bindIdx < pDescSetLayoutBindingFlags->bindingCount; bindIdx++) {
					if (mvkIsAnyFlagEnabled(pDescSetLayoutBindingFlags->pBindingFlags[bindIdx], VK_DESCRIPTOR_BINDING_VARIABLE_DESCRIPTOR_COUNT_BIT)) {
						varBindingIdx = bindIdx;
						break;
					}
				}
				break;
			}
			default:
				break;
		}
	}

	// If no variable length descriptor is found, we can skip the rest.
	if (varBindingIdx < 0) { return; }

	// Device does not support variable descriptor counts but it has been requested.
	if ( !_enabledDescriptorIndexingFeatures.descriptorBindingVariableDescriptorCount ) {
		pSupport->supported = false;
		return;
	}

	uint32_t mtlBuffCnt = 0;
	uint32_t mtlTexCnt = 0;
	uint32_t mtlSampCnt = 0;
	uint32_t requestedCount = 0;
	uint32_t maxVarDescCount = 0;

	// Determine the number of descriptors available for use by the variable descriptor by
	// accumulating the number of resources accumulated by other descriptors and subtracting
	// that from the device's per-stage max counts. This is not perfect because it does not
	// take into consideration other descriptor sets in the pipeline layout, but we can't
	// anticipate that here. The variable descriptor must have the highest binding number,
	// but it may not be the last descriptor in the array. The handling here accommodates that.
	for (uint32_t bindIdx = 0; bindIdx < pCreateInfo->bindingCount; bindIdx++) {
		auto* pBind = &pCreateInfo->pBindings[bindIdx];
		if (bindIdx == varBindingIdx) {
			requestedCount = std::max(pBind->descriptorCount, 1u);
		} else {
			auto& mtlFeats = _physicalDevice->_metalFeatures;
			switch (pBind->descriptorType) {
				case VK_DESCRIPTOR_TYPE_UNIFORM_BUFFER:
				case VK_DESCRIPTOR_TYPE_STORAGE_BUFFER:
				case VK_DESCRIPTOR_TYPE_UNIFORM_BUFFER_DYNAMIC:
				case VK_DESCRIPTOR_TYPE_STORAGE_BUFFER_DYNAMIC:
					mtlBuffCnt += pBind->descriptorCount;
					maxVarDescCount = mtlFeats.maxPerStageBufferCount - mtlBuffCnt;
					break;
				case VK_DESCRIPTOR_TYPE_INLINE_UNIFORM_BLOCK:
					maxVarDescCount = (uint32_t)min<VkDeviceSize>(mtlFeats.maxMTLBufferSize, numeric_limits<uint32_t>::max());
					break;
				case VK_DESCRIPTOR_TYPE_SAMPLED_IMAGE:
				case VK_DESCRIPTOR_TYPE_UNIFORM_TEXEL_BUFFER:
				case VK_DESCRIPTOR_TYPE_INPUT_ATTACHMENT:
					mtlTexCnt += pBind->descriptorCount;
					maxVarDescCount = mtlFeats.maxPerStageTextureCount - mtlTexCnt;
					break;
				case VK_DESCRIPTOR_TYPE_STORAGE_IMAGE:
				case VK_DESCRIPTOR_TYPE_STORAGE_TEXEL_BUFFER:
					mtlTexCnt += pBind->descriptorCount;
					if (_physicalDevice->_metalFeatures.nativeTextureAtomics) {
						mtlBuffCnt += pBind->descriptorCount;
					}
					maxVarDescCount = min(mtlFeats.maxPerStageTextureCount - mtlTexCnt,
										  mtlFeats.maxPerStageBufferCount - mtlBuffCnt);
					break;
				case VK_DESCRIPTOR_TYPE_SAMPLER:
					mtlSampCnt += pBind->descriptorCount;
					maxVarDescCount = mtlFeats.maxPerStageSamplerCount - mtlSampCnt;
					break;
				case VK_DESCRIPTOR_TYPE_COMBINED_IMAGE_SAMPLER:
					mtlTexCnt += pBind->descriptorCount;
					mtlSampCnt += pBind->descriptorCount;
					maxVarDescCount = min(mtlFeats.maxPerStageTextureCount - mtlTexCnt,
										  mtlFeats.maxPerStageSamplerCount - mtlSampCnt);
					break;
				default:
					break;
			}
		}
	}

	// If there is enough room for the requested size, indicate the amount available,
	// otherwise indicate that the requested size cannot be supported.
	if (requestedCount < maxVarDescCount) {
		pVarDescSetCountSupport->maxVariableDescriptorCount = maxVarDescCount;
	} else {
		pSupport->supported = false;
	}
}

VkResult MVKDevice::getDeviceGroupPresentCapabilities(VkDeviceGroupPresentCapabilitiesKHR* pDeviceGroupPresentCapabilities) {
	mvkClear(pDeviceGroupPresentCapabilities->presentMask, VK_MAX_DEVICE_GROUP_SIZE);
	pDeviceGroupPresentCapabilities->presentMask[0] = 0x1;

	pDeviceGroupPresentCapabilities->modes = VK_DEVICE_GROUP_PRESENT_MODE_LOCAL_BIT_KHR;

	return VK_SUCCESS;
}

VkResult MVKDevice::getDeviceGroupSurfacePresentModes(MVKSurface* surface, VkDeviceGroupPresentModeFlagsKHR* pModes) {
	*pModes = VK_DEVICE_GROUP_PRESENT_MODE_LOCAL_BIT_KHR;
	return VK_SUCCESS;
}

void MVKDevice::getPeerMemoryFeatures(uint32_t heapIndex, uint32_t localDevice, uint32_t remoteDevice, VkPeerMemoryFeatureFlags* pPeerMemoryFeatures) {
	*pPeerMemoryFeatures = VK_PEER_MEMORY_FEATURE_COPY_SRC_BIT | VK_PEER_MEMORY_FEATURE_COPY_DST_BIT;
}

VkResult MVKDevice::getMemoryHostPointerProperties(VkExternalMemoryHandleTypeFlagBits handleType,
												   const void* pHostPointer,
												   VkMemoryHostPointerPropertiesEXT* pMemHostPtrProps) {
	if (pMemHostPtrProps) {
		switch (handleType) {
			case VK_EXTERNAL_MEMORY_HANDLE_TYPE_HOST_ALLOCATION_BIT_EXT:
			case VK_EXTERNAL_MEMORY_HANDLE_TYPE_HOST_MAPPED_FOREIGN_MEMORY_BIT_EXT:
				pMemHostPtrProps->memoryTypeBits = _physicalDevice->getHostVisibleMemoryTypes();
				break;
			default:
				pMemHostPtrProps->memoryTypeBits = 0;
				break;
		}
	}
	return VK_SUCCESS;
}

void MVKDevice::getCalibratedTimestamps(uint32_t timestampCount,
										const VkCalibratedTimestampInfoEXT* pTimestampInfos,
										uint64_t* pTimestamps,
										uint64_t* pMaxDeviation) {
	MTLTimestamp cpuStamp, gpuStamp;
	uint64_t cpuStart, cpuEnd;

	cpuStart = mvkGetContinuousNanoseconds();
	[_physicalDevice->_mtlDevice sampleTimestamps: &cpuStamp gpuTimestamp: &gpuStamp];
	// Sample again to calculate the maximum deviation. Note that the
	// -[MTLDevice sampleTimestamps:gpuTimestamp:] method guarantees that CPU
	// timestamps are in nanoseconds. We don't want to call the method again,
	// because that could result in an expensive syscall to query the GPU time-
	// stamp.
	cpuEnd = mvkGetContinuousNanoseconds();
	for (uint32_t tsIdx = 0; tsIdx < timestampCount; ++tsIdx) {
		switch (pTimestampInfos[tsIdx].timeDomain) {
			case VK_TIME_DOMAIN_DEVICE_EXT:
				pTimestamps[tsIdx] = gpuStamp;
				break;
			// XXX Should be VK_TIME_DOMAIN_CLOCK_UPTIME_RAW_EXT
			case VK_TIME_DOMAIN_CLOCK_MONOTONIC_RAW_EXT:
				pTimestamps[tsIdx] = cpuStart;
				break;
			default:
				continue;
		}
	}
	*pMaxDeviation = cpuEnd - cpuStart;
}


#pragma mark Object lifecycle

uint32_t MVKDevice::getVulkanMemoryTypeIndex(MTLStorageMode mtlStorageMode) {
    VkMemoryPropertyFlags vkMemFlags;
    switch (mtlStorageMode) {
        case MTLStorageModePrivate:
            vkMemFlags = MVK_VK_MEMORY_TYPE_METAL_PRIVATE;
            break;
        case MTLStorageModeShared:
            vkMemFlags = MVK_VK_MEMORY_TYPE_METAL_SHARED;
            break;
#if MVK_MACOS
        case MTLStorageModeManaged:
            vkMemFlags = MVK_VK_MEMORY_TYPE_METAL_MANAGED;
            break;
#endif
#if MVK_APPLE_SILICON
        case MTLStorageModeMemoryless:
            vkMemFlags = MVK_VK_MEMORY_TYPE_METAL_MEMORYLESS;
            break;
#endif
        default:
            vkMemFlags = MVK_VK_MEMORY_TYPE_METAL_SHARED;
            break;
    }

	auto& memProps = _physicalDevice->_memoryProperties;
    for (uint32_t mtIdx = 0; mtIdx < memProps.memoryTypeCount; mtIdx++) {
        if (memProps.memoryTypes[mtIdx].propertyFlags == vkMemFlags) { return mtIdx; }
    }
    MVKAssert(false, "Could not find memory type corresponding to VkMemoryPropertyFlags %d", vkMemFlags);
    return 0;
}

MVKBuffer* MVKDevice::createBuffer(const VkBufferCreateInfo* pCreateInfo,
								   const VkAllocationCallbacks* pAllocator) {
    return addBuffer(new MVKBuffer(this, pCreateInfo));
}

void MVKDevice::destroyBuffer(MVKBuffer* mvkBuff,
							  const VkAllocationCallbacks* pAllocator) {
	if ( !mvkBuff ) { return; }
	removeBuffer(mvkBuff);
	mvkBuff->destroy();
}

MVKBufferView* MVKDevice::createBufferView(const VkBufferViewCreateInfo* pCreateInfo,
                                           const VkAllocationCallbacks* pAllocator) {
    return new MVKBufferView(this, pCreateInfo);
}

void MVKDevice::destroyBufferView(MVKBufferView* mvkBuffView,
                                  const VkAllocationCallbacks* pAllocator) {
	if (mvkBuffView) { mvkBuffView->destroy(); }
}

MVKImage* MVKDevice::createImage(const VkImageCreateInfo* pCreateInfo,
								 const VkAllocationCallbacks* pAllocator) {
	// If there's a VkImageSwapchainCreateInfoKHR, then we need to create a swapchain image.
	const VkImageSwapchainCreateInfoKHR* swapchainInfo = nullptr;
	for (const auto* next = (const VkBaseInStructure*)pCreateInfo->pNext; next; next = next->pNext) {
		switch (next->sType) {
		case VK_STRUCTURE_TYPE_IMAGE_SWAPCHAIN_CREATE_INFO_KHR:
			swapchainInfo = (const VkImageSwapchainCreateInfoKHR*)next;
			break;
		default:
			break;
		}
	}
    MVKImage* mvkImg = (swapchainInfo)
        ? new MVKPeerSwapchainImage(this, pCreateInfo, (MVKSwapchain*)swapchainInfo->swapchain, uint32_t(-1))
        : new MVKImage(this, pCreateInfo);
	return addImage(mvkImg);
}

void MVKDevice::destroyImage(MVKImage* mvkImg,
							 const VkAllocationCallbacks* pAllocator) {
	if ( !mvkImg ) { return; }
	removeImage(mvkImg);
	mvkImg->destroy();
}

MVKImageView* MVKDevice::createImageView(const VkImageViewCreateInfo* pCreateInfo,
										 const VkAllocationCallbacks* pAllocator) {
	return new MVKImageView(this, pCreateInfo);
}

void MVKDevice::destroyImageView(MVKImageView* mvkImgView,
								 const VkAllocationCallbacks* pAllocator) {
	if (mvkImgView) { mvkImgView->destroy(); }
}

MVKSwapchain* MVKDevice::createSwapchain(const VkSwapchainCreateInfoKHR* pCreateInfo,
										 const VkAllocationCallbacks* pAllocator) {
	return new MVKSwapchain(this, pCreateInfo);
}

void MVKDevice::destroySwapchain(MVKSwapchain* mvkSwpChn,
								 const VkAllocationCallbacks* pAllocator) {
	if (mvkSwpChn) { mvkSwpChn->destroy(); }
}

MVKPresentableSwapchainImage* MVKDevice::createPresentableSwapchainImage(const VkImageCreateInfo* pCreateInfo,
																		 MVKSwapchain* swapchain,
																		 uint32_t swapchainIndex,
																		 const VkAllocationCallbacks* pAllocator) {
	auto* pImg = new MVKPresentableSwapchainImage(this, pCreateInfo, swapchain, swapchainIndex);
	addImage(pImg);
	return pImg;
}

void MVKDevice::destroyPresentableSwapchainImage(MVKPresentableSwapchainImage* mvkImg,
												 const VkAllocationCallbacks* pAllocator) {
	if ( !mvkImg ) { return; }
	removeImage(mvkImg);
	mvkImg->destroy();
}

MVKFence* MVKDevice::createFence(const VkFenceCreateInfo* pCreateInfo,
								 const VkAllocationCallbacks* pAllocator) {
	return new MVKFence(this, pCreateInfo);
}

void MVKDevice::destroyFence(MVKFence* mvkFence,
							 const VkAllocationCallbacks* pAllocator) {
	if (mvkFence) { mvkFence->destroy(); }
}

MVKSemaphore* MVKDevice::createSemaphore(const VkSemaphoreCreateInfo* pCreateInfo,
										 const VkAllocationCallbacks* pAllocator) {
	const VkSemaphoreTypeCreateInfo* pTypeCreateInfo = nullptr;
	const VkExportMetalObjectCreateInfoEXT* pExportInfo = nullptr;
	const VkImportMetalSharedEventInfoEXT* pImportInfo = nullptr;
	for (auto* next = (const VkBaseInStructure*)pCreateInfo->pNext; next; next = next->pNext) {
		switch (next->sType) {
			case VK_STRUCTURE_TYPE_SEMAPHORE_TYPE_CREATE_INFO:
				pTypeCreateInfo = (VkSemaphoreTypeCreateInfo*)next;
				break;
			case VK_STRUCTURE_TYPE_EXPORT_METAL_OBJECT_CREATE_INFO_EXT:
				pExportInfo = (VkExportMetalObjectCreateInfoEXT*)next;
				break;
			case VK_STRUCTURE_TYPE_IMPORT_METAL_SHARED_EVENT_INFO_EXT:
				pImportInfo = (VkImportMetalSharedEventInfoEXT*)next;
				break;
			default:
				break;
		}
	}

	if (pTypeCreateInfo && pTypeCreateInfo->semaphoreType == VK_SEMAPHORE_TYPE_TIMELINE) {
		if (_physicalDevice->_metalFeatures.events) {
			return new MVKTimelineSemaphoreMTLEvent(this, pCreateInfo, pTypeCreateInfo, pExportInfo, pImportInfo);
		} else {
			return new MVKTimelineSemaphoreEmulated(this, pCreateInfo, pTypeCreateInfo, pExportInfo, pImportInfo);
		}
	} else {
		switch (_physicalDevice->_vkSemaphoreStyle) {
			case MVKSemaphoreStyleUseMTLEvent:  return new MVKSemaphoreMTLEvent(this, pCreateInfo, pExportInfo, pImportInfo);
			case MVKSemaphoreStyleUseEmulation: return new MVKSemaphoreEmulated(this, pCreateInfo, pExportInfo, pImportInfo);
			case MVKSemaphoreStyleSingleQueue:  return new MVKSemaphoreSingleQueue(this, pCreateInfo, pExportInfo, pImportInfo);
		}
	}
}

void MVKDevice::destroySemaphore(MVKSemaphore* mvkSem4,
								 const VkAllocationCallbacks* pAllocator) {
	if (mvkSem4) { mvkSem4->destroy(); }
}

MVKDeferredOperation* MVKDevice::createDeferredOperation(const VkAllocationCallbacks* pAllocator) {
    return new MVKDeferredOperation(this);
}

void MVKDevice::destroyDeferredOperation(MVKDeferredOperation* mvkDeferredOperation,
                                         const VkAllocationCallbacks* pAllocator) {
    if(mvkDeferredOperation) { mvkDeferredOperation->destroy(); }
}

MVKEvent* MVKDevice::createEvent(const VkEventCreateInfo* pCreateInfo,
								 const VkAllocationCallbacks* pAllocator) {
	const VkExportMetalObjectCreateInfoEXT* pExportInfo = nullptr;
	const VkImportMetalSharedEventInfoEXT* pImportInfo = nullptr;
	for (auto* next = (const VkBaseInStructure*)pCreateInfo->pNext; next; next = next->pNext) {
		switch (next->sType) {
			case VK_STRUCTURE_TYPE_EXPORT_METAL_OBJECT_CREATE_INFO_EXT:
				pExportInfo = (VkExportMetalObjectCreateInfoEXT*)next;
				break;
			case VK_STRUCTURE_TYPE_IMPORT_METAL_SHARED_EVENT_INFO_EXT:
				pImportInfo = (VkImportMetalSharedEventInfoEXT*)next;
				break;
			default:
				break;
		}
	}

	if (_physicalDevice->_metalFeatures.events) {
		return new MVKEventNative(this, pCreateInfo, pExportInfo, pImportInfo);
	} else {
		return new MVKEventEmulated(this, pCreateInfo, pExportInfo, pImportInfo);
	}
}

void MVKDevice::destroyEvent(MVKEvent* mvkEvent, const VkAllocationCallbacks* pAllocator) {
	if (mvkEvent) { mvkEvent->destroy(); }
}

MVKQueryPool* MVKDevice::createQueryPool(const VkQueryPoolCreateInfo* pCreateInfo,
										 const VkAllocationCallbacks* pAllocator) {
	switch (pCreateInfo->queryType) {
        case VK_QUERY_TYPE_OCCLUSION:
            return new MVKOcclusionQueryPool(this, pCreateInfo);
		case VK_QUERY_TYPE_TIMESTAMP:
			return new MVKTimestampQueryPool(this, pCreateInfo);
		case VK_QUERY_TYPE_PIPELINE_STATISTICS:
			return new MVKPipelineStatisticsQueryPool(this, pCreateInfo);
		default:
            return new MVKUnsupportedQueryPool(this, pCreateInfo);
	}
}

void MVKDevice::destroyQueryPool(MVKQueryPool* mvkQP,
								 const VkAllocationCallbacks* pAllocator) {
	if (mvkQP) { mvkQP->destroy(); }
}

MVKShaderModule* MVKDevice::createShaderModule(const VkShaderModuleCreateInfo* pCreateInfo,
											   const VkAllocationCallbacks* pAllocator) {
	return new MVKShaderModule(this, pCreateInfo);
}

void MVKDevice::destroyShaderModule(MVKShaderModule* mvkShdrMod,
									const VkAllocationCallbacks* pAllocator) {
	if (mvkShdrMod) { mvkShdrMod->destroy(); }
}

MVKPipelineCache* MVKDevice::createPipelineCache(const VkPipelineCacheCreateInfo* pCreateInfo,
												 const VkAllocationCallbacks* pAllocator) {
	return new MVKPipelineCache(this, pCreateInfo);
}

void MVKDevice::destroyPipelineCache(MVKPipelineCache* mvkPLC,
									 const VkAllocationCallbacks* pAllocator) {
	if (mvkPLC) { mvkPLC->destroy(); }
}

MVKPipelineLayout* MVKDevice::createPipelineLayout(const VkPipelineLayoutCreateInfo* pCreateInfo,
												   const VkAllocationCallbacks* pAllocator) {
	return new MVKPipelineLayout(this, pCreateInfo);
}

void MVKDevice::destroyPipelineLayout(MVKPipelineLayout* mvkPLL,
									  const VkAllocationCallbacks* pAllocator) {
	if (mvkPLL) { mvkPLL->destroy(); }
}

template<typename PipelineType, typename PipelineInfoType>
VkResult MVKDevice::createPipelines(VkPipelineCache pipelineCache,
                                    uint32_t count,
                                    const PipelineInfoType* pCreateInfos,
                                    const VkAllocationCallbacks* pAllocator,
                                    VkPipeline* pPipelines) {
	bool ignoreFurtherPipelines = false;
    VkResult rslt = VK_SUCCESS;
    MVKPipelineCache* mvkPLC = (MVKPipelineCache*)pipelineCache;

	@autoreleasepool {
		for (uint32_t plIdx = 0; plIdx < count; plIdx++) {

			// Ensure all slots are purposefully set.
			pPipelines[plIdx] = VK_NULL_HANDLE;
			if (ignoreFurtherPipelines) { continue; }

			const PipelineInfoType* pCreateInfo = &pCreateInfos[plIdx];

			// See if this pipeline has a parent. This can come either directly
			// via basePipelineHandle or indirectly via basePipelineIndex.
			MVKPipeline* parentPL = VK_NULL_HANDLE;
			if ( mvkAreAllFlagsEnabled(pCreateInfo->flags, VK_PIPELINE_CREATE_DERIVATIVE_BIT) ) {
				VkPipeline vkParentPL = pCreateInfo->basePipelineHandle;
				int32_t parentPLIdx = pCreateInfo->basePipelineIndex;
				if ( !vkParentPL && (parentPLIdx >= 0)) { vkParentPL = pPipelines[parentPLIdx]; }
				parentPL = vkParentPL ? (MVKPipeline*)vkParentPL : VK_NULL_HANDLE;
			}

			// Create the pipeline and if creation was successful, insert the new pipeline in the return array.
			MVKPipeline* mvkPL = new PipelineType(this, mvkPLC, parentPL, pCreateInfo);
			VkResult plRslt = mvkPL->getConfigurationResult();
			if (plRslt == VK_SUCCESS) {
				pPipelines[plIdx] = (VkPipeline)mvkPL;
			} else {
				// If creation was unsuccessful, destroy the broken pipeline, change the result
				// code of this function, and if the VK_PIPELINE_CREATE_EARLY_RETURN_ON_FAILURE_BIT
				// flag is set, don't build any further pipelines.
				mvkPL->destroy();
				if (rslt == VK_SUCCESS) { rslt = plRslt; }
				ignoreFurtherPipelines = (_enabledPipelineCreationCacheControlFeatures.pipelineCreationCacheControl &&
										  mvkIsAnyFlagEnabled(pCreateInfo->flags, VK_PIPELINE_CREATE_EARLY_RETURN_ON_FAILURE_BIT));
			}
		}
	}

    return rslt;
}

// Create concrete implementations of the two variations of the mvkCreatePipelines() function
// that we will be using. This is required since the template definition is located in this
// implementation file instead of in the header file. This is a realistic approach if the
// universe of possible template implementation variations is small and known in advance.
template VkResult MVKDevice::createPipelines<MVKGraphicsPipeline, VkGraphicsPipelineCreateInfo>(VkPipelineCache pipelineCache,
                                                                                                uint32_t count,
                                                                                                const VkGraphicsPipelineCreateInfo* pCreateInfos,
                                                                                                const VkAllocationCallbacks* pAllocator,
                                                                                                VkPipeline* pPipelines);

template VkResult MVKDevice::createPipelines<MVKComputePipeline, VkComputePipelineCreateInfo>(VkPipelineCache pipelineCache,
                                                                                              uint32_t count,
                                                                                              const VkComputePipelineCreateInfo* pCreateInfos,
                                                                                              const VkAllocationCallbacks* pAllocator,
                                                                                              VkPipeline* pPipelines);

void MVKDevice::destroyPipeline(MVKPipeline* mvkPL,
                                const VkAllocationCallbacks* pAllocator) {
	if (mvkPL) { mvkPL->destroy(); }
}

MVKSampler* MVKDevice::createSampler(const VkSamplerCreateInfo* pCreateInfo,
									 const VkAllocationCallbacks* pAllocator) {
	return new MVKSampler(this, pCreateInfo);
}

void MVKDevice::destroySampler(MVKSampler* mvkSamp,
							   const VkAllocationCallbacks* pAllocator) {
	if (mvkSamp) { mvkSamp->destroy(); }
}

MVKSamplerYcbcrConversion* MVKDevice::createSamplerYcbcrConversion(const VkSamplerYcbcrConversionCreateInfo* pCreateInfo,
																   const VkAllocationCallbacks* pAllocator) {
	return new MVKSamplerYcbcrConversion(this, pCreateInfo);
}

void MVKDevice::destroySamplerYcbcrConversion(MVKSamplerYcbcrConversion* mvkSampConv,
											  const VkAllocationCallbacks* pAllocator) {
	mvkSampConv->destroy();
}

MVKDescriptorSetLayout* MVKDevice::createDescriptorSetLayout(const VkDescriptorSetLayoutCreateInfo* pCreateInfo,
															 const VkAllocationCallbacks* pAllocator) {
	return new MVKDescriptorSetLayout(this, pCreateInfo);
}

void MVKDevice::destroyDescriptorSetLayout(MVKDescriptorSetLayout* mvkDSL,
										   const VkAllocationCallbacks* pAllocator) {
	if (mvkDSL) { mvkDSL->destroy(); }
}

MVKDescriptorPool* MVKDevice::createDescriptorPool(const VkDescriptorPoolCreateInfo* pCreateInfo,
												   const VkAllocationCallbacks* pAllocator) {
	return new MVKDescriptorPool(this, pCreateInfo);
}

void MVKDevice::destroyDescriptorPool(MVKDescriptorPool* mvkDP,
									  const VkAllocationCallbacks* pAllocator) {
	if (mvkDP) { mvkDP->destroy(); }
}

MVKDescriptorUpdateTemplate* MVKDevice::createDescriptorUpdateTemplate(
	const VkDescriptorUpdateTemplateCreateInfo* pCreateInfo,
	const VkAllocationCallbacks* pAllocator) {
	return new MVKDescriptorUpdateTemplate(this, pCreateInfo);
}

void MVKDevice::destroyDescriptorUpdateTemplate(MVKDescriptorUpdateTemplate* mvkDUT,
												const VkAllocationCallbacks* pAllocator) {
	if (mvkDUT) { mvkDUT->destroy(); }
}

MVKFramebuffer* MVKDevice::createFramebuffer(const VkFramebufferCreateInfo* pCreateInfo,
											 const VkAllocationCallbacks* pAllocator) {
	return new MVKFramebuffer(this, pCreateInfo);
}

MVKFramebuffer* MVKDevice::createFramebuffer(const VkRenderingInfo* pRenderingInfo,
											 const VkAllocationCallbacks* pAllocator) {
	return new MVKFramebuffer(this, pRenderingInfo);
}

void MVKDevice::destroyFramebuffer(MVKFramebuffer* mvkFB,
								   const VkAllocationCallbacks* pAllocator) {
	if (mvkFB) { mvkFB->destroy(); }
}

MVKRenderPass* MVKDevice::createRenderPass(const VkRenderPassCreateInfo* pCreateInfo,
										   const VkAllocationCallbacks* pAllocator) {
	return new MVKRenderPass(this, pCreateInfo);
}

MVKRenderPass* MVKDevice::createRenderPass(const VkRenderPassCreateInfo2* pCreateInfo,
										   const VkAllocationCallbacks* pAllocator) {
	return new MVKRenderPass(this, pCreateInfo);
}

MVKRenderPass* MVKDevice::createRenderPass(const VkRenderingInfo* pRenderingInfo,
										   const VkAllocationCallbacks* pAllocator) {
	return new MVKRenderPass(this, pRenderingInfo);
}

void MVKDevice::destroyRenderPass(MVKRenderPass* mvkRP,
								  const VkAllocationCallbacks* pAllocator) {
	if (mvkRP) { mvkRP->destroy(); }
}

MVKCommandPool* MVKDevice::createCommandPool(const VkCommandPoolCreateInfo* pCreateInfo,
											const VkAllocationCallbacks* pAllocator) {
	return new MVKCommandPool(this, pCreateInfo, getMVKConfig().useCommandPooling);
}

void MVKDevice::destroyCommandPool(MVKCommandPool* mvkCmdPool,
								   const VkAllocationCallbacks* pAllocator) {
	if (mvkCmdPool) { mvkCmdPool->destroy(); }
}

MVKDeviceMemory* MVKDevice::allocateMemory(const VkMemoryAllocateInfo* pAllocateInfo,
										   const VkAllocationCallbacks* pAllocator) {
	return new MVKDeviceMemory(this, pAllocateInfo, pAllocator);
}

void MVKDevice::freeMemory(MVKDeviceMemory* mvkDevMem,
						   const VkAllocationCallbacks* pAllocator) {
	if (mvkDevMem) { mvkDevMem->destroy(); }
}

// Look for an available pre-reserved private data slot and return its address if found.
// Otherwise create a new instance and return it.
VkResult MVKDevice::createPrivateDataSlot(const VkPrivateDataSlotCreateInfoEXT* pCreateInfo,
										  const VkAllocationCallbacks* pAllocator,
										  VkPrivateDataSlot* pPrivateDataSlot) {
	MVKPrivateDataSlot* mvkPDS = nullptr;

	size_t slotCnt = _privateDataSlots.size();
	for (size_t slotIdx = 0; slotIdx < slotCnt; slotIdx++) {
		if ( _privateDataSlotsAvailability[slotIdx] ) {
			_privateDataSlotsAvailability[slotIdx] = false;
			mvkPDS = _privateDataSlots[slotIdx];
			break;
		}
	}

	if ( !mvkPDS ) { mvkPDS = new MVKPrivateDataSlot(this); }

	*pPrivateDataSlot = (VkPrivateDataSlot)mvkPDS;
	return VK_SUCCESS;
}

// If the private data slot is one of the pre-reserved slots, clear it and mark it as available.
// Otherwise destroy it.
void MVKDevice::destroyPrivateDataSlot(VkPrivateDataSlot privateDataSlot,
									   const VkAllocationCallbacks* pAllocator) {

	MVKPrivateDataSlot* mvkPDS = (MVKPrivateDataSlot*)privateDataSlot;

	size_t slotCnt = _privateDataSlots.size();
	for (size_t slotIdx = 0; slotIdx < slotCnt; slotIdx++) {
		if (mvkPDS == _privateDataSlots[slotIdx]) {
			mvkPDS->clearData();
			_privateDataSlotsAvailability[slotIdx] = true;
			return;
		}
	}

	mvkPDS->destroy();
}

#pragma mark Operations

// If the underlying MTLBuffer is referenced in a shader only via its gpuAddress,
// the GPU might not be aware that the MTLBuffer needs to be made resident.
// Track the buffer as needing to be made resident if a shader is bound that uses
// PhysicalStorageBufferAddresses to access the contents of the underlying MTLBuffer.
MVKBuffer* MVKDevice::addBuffer(MVKBuffer* mvkBuff) {
	if ( !mvkBuff ) { return mvkBuff; }

	lock_guard<mutex> lock(_rezLock);
	_resources.push_back(mvkBuff);
	if (mvkIsAnyFlagEnabled(mvkBuff->getUsage(), VK_BUFFER_USAGE_SHADER_DEVICE_ADDRESS_BIT)) {
		_gpuAddressableBuffers.push_back(mvkBuff);
	}
	return mvkBuff;
}

MVKBuffer* MVKDevice::removeBuffer(MVKBuffer* mvkBuff) {
	if ( !mvkBuff ) { return mvkBuff; }

	lock_guard<mutex> lock(_rezLock);
	mvkRemoveFirstOccurance(_resources, mvkBuff);
	if (mvkIsAnyFlagEnabled(mvkBuff->getUsage(), VK_BUFFER_USAGE_SHADER_DEVICE_ADDRESS_BIT)) {
		mvkRemoveFirstOccurance(_gpuAddressableBuffers, mvkBuff);
	}
	return mvkBuff;
}

void MVKDevice::encodeGPUAddressableBuffers(MVKResourcesCommandEncoderState* rezEncState, MVKShaderStage stage) {
	MTLResourceUsage mtlUsage = MTLResourceUsageRead | MTLResourceUsageWrite;
	MTLRenderStages mtlRendStage = (stage == kMVKShaderStageFragment) ? MTLRenderStageFragment : MTLRenderStageVertex;

	lock_guard<mutex> lock(_rezLock);
	for (auto& buff : _gpuAddressableBuffers) {
		rezEncState->encodeResourceUsage(stage, buff->getMTLBuffer(), mtlUsage, mtlRendStage);
	}
}

MVKImage* MVKDevice::addImage(MVKImage* mvkImg) {
	if ( !mvkImg ) { return mvkImg; }

	lock_guard<mutex> lock(_rezLock);
	for (auto& mb : mvkImg->_memoryBindings) {
		_resources.push_back(mb);
	}
	return mvkImg;
}

MVKImage* MVKDevice::removeImage(MVKImage* mvkImg) {
	if ( !mvkImg ) { return mvkImg; }

	lock_guard<mutex> lock(_rezLock);
	for (auto& mb : mvkImg->_memoryBindings) {
		mvkRemoveFirstOccurance(_resources, mb);
	}
	return mvkImg;
}

void MVKDevice::addSemaphore(MVKSemaphoreImpl* sem4) {
	lock_guard<mutex> lock(_sem4Lock);
	_awaitingSemaphores.push_back(sem4);
}

void MVKDevice::removeSemaphore(MVKSemaphoreImpl* sem4) {
	lock_guard<mutex> lock(_sem4Lock);
	mvkRemoveFirstOccurance(_awaitingSemaphores, sem4);
}

void MVKDevice::addTimelineSemaphore(MVKTimelineSemaphore* sem4, uint64_t value) {
	lock_guard<mutex> lock(_sem4Lock);
	_awaitingTimelineSem4s.emplace_back(sem4, value);
}

void MVKDevice::removeTimelineSemaphore(MVKTimelineSemaphore* sem4, uint64_t value) {
	lock_guard<mutex> lock(_sem4Lock);
	mvkRemoveFirstOccurance(_awaitingTimelineSem4s, make_pair(sem4, value));
}

void MVKDevice::applyMemoryBarrier(MVKPipelineBarrier& barrier,
								   MVKCommandEncoder* cmdEncoder,
								   MVKCommandUse cmdUse) {
	if (!mvkIsAnyFlagEnabled(barrier.dstStageMask, VK_PIPELINE_STAGE_HOST_BIT) ||
		!mvkIsAnyFlagEnabled(barrier.dstAccessMask, VK_ACCESS_HOST_READ_BIT) ) { return; }
	lock_guard<mutex> lock(_rezLock);
	for (auto& rez : _resources) {
		rez->applyMemoryBarrier(barrier, cmdEncoder, cmdUse);
	}
}

void MVKDevice::updateActivityPerformance(MVKPerformanceTracker& activity, double currentValue) {
	lock_guard<mutex> lock(_perfLock);

	activity.previous = activity.latest;
	activity.latest = currentValue;
	activity.minimum = ((activity.minimum == 0.0)
								? currentValue :
								min(currentValue, activity.minimum));
	activity.maximum = max(currentValue, activity.maximum);
	double total = (activity.average * activity.count++) + currentValue;
	activity.average = total / activity.count;

	if (_isPerformanceTracking && getMVKConfig().activityPerformanceLoggingStyle == MVK_CONFIG_ACTIVITY_PERFORMANCE_LOGGING_STYLE_IMMEDIATE) {
		logActivityInline(activity, _performanceStats);
	}
}

void MVKDevice::logActivityInline(MVKPerformanceTracker& activity, MVKPerformanceStatistics& perfStats) {
	if (getActivityPerformanceValueType(activity, _performanceStats) == MVKActivityPerformanceValueTypeByteCount) {
		logActivityByteCount(activity, _performanceStats, true);
	} else {
		logActivityDuration(activity, _performanceStats, true);
	}
}
void MVKDevice::logActivityDuration(MVKPerformanceTracker& activity, MVKPerformanceStatistics& perfStats, bool isInline) {
	const char* fmt = (isInline
					   ? "%s performance avg: %.3f ms, latest: %.3f ms, prev: %.3f ms, min: %.3f ms, max: %.3f ms, count: %d"
					   : "  %-45s avg: %.3f ms, latest: %.3f ms, prev: %.3f ms, min: %.3f ms, max: %.3f ms, count: %d");
	MVKLogInfo(fmt,
			   getActivityPerformanceDescription(activity, perfStats),
			   activity.average,
			   activity.latest,
			   activity.previous,
			   activity.minimum,
			   activity.maximum,
			   activity.count);
}

void MVKDevice::logActivityByteCount(MVKPerformanceTracker& activity, MVKPerformanceStatistics& perfStats, bool isInline) {
	const char* fmt = (isInline
					   ? "%s avg: %5llu MB, latest: %5llu MB, prev: %5llu MB, min: %5llu MB, max: %5llu MB, count: %d"
					   : "  %-45s avg: %5llu MB, latest: %5llu MB, prev: %5llu MB, min: %5llu MB, max: %5llu MB, count: %d");
	MVKLogInfo(fmt,
			   getActivityPerformanceDescription(activity, perfStats),
			   uint64_t(activity.average) / KIBI,
			   uint64_t(activity.latest) / KIBI,
			   uint64_t(activity.previous) / KIBI,
			   uint64_t(activity.minimum) / KIBI,
			   uint64_t(activity.maximum) / KIBI,
			   activity.count);
}

void MVKDevice::logPerformanceSummary() {

	// Get a copy to minimize time under lock
	MVKPerformanceStatistics perfStats;
	getPerformanceStatistics(&perfStats);

#define logDuration(s)   logActivityDuration(perfStats.s, perfStats)
#define logByteCount(s)  logActivityByteCount(perfStats.s, perfStats)

	logDuration(queue.frameInterval);
	logDuration(queue.retrieveMTLCommandBuffer);
	logDuration(queue.commandBufferEncoding);
	logDuration(queue.submitCommandBuffers);
	logDuration(queue.mtlCommandBufferExecution);
	logDuration(queue.retrieveCAMetalDrawable);
	logDuration(queue.presentSwapchains);
	logDuration(shaderCompilation.hashShaderCode);
	logDuration(shaderCompilation.spirvToMSL);
	logDuration(shaderCompilation.mslCompile);
	logDuration(shaderCompilation.mslLoad);
	logDuration(shaderCompilation.mslCompress);
	logDuration(shaderCompilation.mslDecompress);
	logDuration(shaderCompilation.shaderLibraryFromCache);
	logDuration(shaderCompilation.functionRetrieval);
	logDuration(shaderCompilation.functionSpecialization);
	logDuration(shaderCompilation.pipelineCompile);
	logDuration(pipelineCache.sizePipelineCache);
	logDuration(pipelineCache.readPipelineCache);
	logDuration(pipelineCache.writePipelineCache);
	logByteCount(device.gpuMemoryAllocated);
#undef logDuration
#undef logByteCount
}

const char* MVKDevice::getActivityPerformanceDescription(MVKPerformanceTracker& activity, MVKPerformanceStatistics& perfStats) {
#define ifActivityReturnName(s, n)  if (&activity == &perfStats.s) return n
	ifActivityReturnName(shaderCompilation.hashShaderCode,         "Hash shader SPIR-V code");
	ifActivityReturnName(shaderCompilation.spirvToMSL,             "Convert SPIR-V to MSL source code");
	ifActivityReturnName(shaderCompilation.mslCompile,             "Compile MSL into a MTLLibrary");
	ifActivityReturnName(shaderCompilation.mslLoad,                "Load pre-compiled MSL into a MTLLibrary");
	ifActivityReturnName(shaderCompilation.mslCompress,            "Compress MSL after compiling a MTLLibrary");
	ifActivityReturnName(shaderCompilation.mslDecompress,          "Decompress MSL for pipeline cache write");
	ifActivityReturnName(shaderCompilation.shaderLibraryFromCache, "Retrieve shader library from the cache");
	ifActivityReturnName(shaderCompilation.functionRetrieval,      "Retrieve a MTLFunction from a MTLLibrary");
	ifActivityReturnName(shaderCompilation.functionSpecialization, "Specialize a retrieved MTLFunction");
	ifActivityReturnName(shaderCompilation.pipelineCompile,        "Compile MTLFunctions into a pipeline");
	ifActivityReturnName(pipelineCache.sizePipelineCache,          "Calculate pipeline cache size");
	ifActivityReturnName(pipelineCache.readPipelineCache,          "Read MSL from pipeline cache");
	ifActivityReturnName(pipelineCache.writePipelineCache,         "Write MSL to pipeline cache");
	ifActivityReturnName(queue.retrieveMTLCommandBuffer,           "Retrieve a MTLCommandBuffer");
	ifActivityReturnName(queue.commandBufferEncoding,              "Encode VkCommandBuffer to MTLCommandBuffer");
	ifActivityReturnName(queue.submitCommandBuffers,               "vkQueueSubmit() encoding to MTLCommandBuffers");
	ifActivityReturnName(queue.mtlCommandBufferExecution,          "Execute a MTLCommandBuffer on GPU");
	ifActivityReturnName(queue.retrieveCAMetalDrawable,            "Retrieve a CAMetalDrawable");
	ifActivityReturnName(queue.presentSwapchains,                  "Present swapchains in on GPU");
	ifActivityReturnName(queue.frameInterval,                      "Frame interval");
	ifActivityReturnName(device.gpuMemoryAllocated,                "GPU memory allocated");
	return                                                         "Unknown performance activity";
#undef ifActivityReturnName
}

MVKActivityPerformanceValueType MVKDevice::getActivityPerformanceValueType(MVKPerformanceTracker& activity, MVKPerformanceStatistics& perfStats) {
	if (&activity == &perfStats.device.gpuMemoryAllocated) return MVKActivityPerformanceValueTypeByteCount;
	return MVKActivityPerformanceValueTypeDuration;
}

void MVKDevice::getPerformanceStatistics(MVKPerformanceStatistics* pPerf) {
	if (_isPerformanceTracking) {
		updateActivityPerformance(_performanceStats.device.gpuMemoryAllocated,
								  double(_physicalDevice->getCurrentAllocatedSize() / KIBI));
	}
	lock_guard<mutex> lock(_perfLock);
    if (pPerf) { *pPerf = _performanceStats; }
}

VkResult MVKDevice::invalidateMappedMemoryRanges(uint32_t memRangeCount, const VkMappedMemoryRange* pMemRanges) {
	@autoreleasepool {
		VkResult rslt = VK_SUCCESS;
		MVKMTLBlitEncoder mvkBlitEnc;
		for (uint32_t i = 0; i < memRangeCount; i++) {
			const VkMappedMemoryRange* pMem = &pMemRanges[i];
			MVKDeviceMemory* mvkMem = (MVKDeviceMemory*)pMem->memory;
			VkResult r = mvkMem->pullFromDevice(pMem->offset, pMem->size, &mvkBlitEnc);
			if (rslt == VK_SUCCESS) { rslt = r; }
		}
		if (mvkBlitEnc.mtlBlitEncoder) { [mvkBlitEnc.mtlBlitEncoder endEncoding]; }
		if (mvkBlitEnc.mtlCmdBuffer) {
			[mvkBlitEnc.mtlCmdBuffer commit];
			[mvkBlitEnc.mtlCmdBuffer waitUntilCompleted];
		}
		return rslt;
	}
}

uint32_t MVKDevice::getMultiviewMetalPassCount(uint32_t viewMask) const {
	if ( !viewMask ) { return 0; }
	if ( !_physicalDevice->canUseInstancingForMultiview() ) {
		// If we can't use instanced drawing for this, we'll have to unroll the render pass.
		return __builtin_popcount(viewMask);
	}
	uint32_t mask = viewMask;
	uint32_t count;
	// Step through each clump until there are no more clumps. I'll know this has
	// happened when the mask becomes 0, since mvkGetNextViewMaskGroup() clears each group of bits
	// as it finds them, and returns the remainder of the mask.
	for (count = 0; mask != 0; ++count) {
		mask = mvkGetNextViewMaskGroup(mask, nullptr, nullptr);
	}
	return count;
}

uint32_t MVKDevice::getFirstViewIndexInMetalPass(uint32_t viewMask, uint32_t passIdx) const {
	if ( !viewMask ) { return 0; }
	assert(passIdx < getMultiviewMetalPassCount(viewMask));
	uint32_t mask = viewMask;
	uint32_t startView = 0, viewCount = 0;
	if ( !_physicalDevice->canUseInstancingForMultiview() ) {
		while (mask != 0) {
			mask = mvkGetNextViewMaskGroup(mask, &startView, &viewCount);
			while (passIdx-- > 0 && viewCount-- > 0) {
				startView++;
			}
		}
	} else {
		for (uint32_t i = 0; i <= passIdx; ++i) {
			mask = mvkGetNextViewMaskGroup(mask, &startView, nullptr);
		}
	}
	return startView;
}

uint32_t MVKDevice::getViewCountInMetalPass(uint32_t viewMask, uint32_t passIdx) const {
	if ( !viewMask ) { return 0; }
	assert(passIdx < getMultiviewMetalPassCount(viewMask));
	if ( !_physicalDevice->canUseInstancingForMultiview() ) {
		return 1;
	}
	uint32_t mask = viewMask;
	uint32_t viewCount = 0;
	for (uint32_t i = 0; i <= passIdx; ++i) {
		mask = mvkGetNextViewMaskGroup(mask, nullptr, &viewCount);
	}
	return viewCount;
}


#pragma mark Metal

uint32_t MVKDevice::getMetalBufferIndexForVertexAttributeBinding(uint32_t binding) {
	return ((_physicalDevice->_metalFeatures.maxPerStageBufferCount - 1) - binding);
}

VkDeviceSize MVKDevice::getVkFormatTexelBufferAlignment(VkFormat format, MVKBaseObject* mvkObj) {
	VkDeviceSize deviceAlignment = 0;
	id<MTLDevice> mtlDev = _physicalDevice->_mtlDevice;
	MVKPixelFormats* mvkPixFmts = &_physicalDevice->_pixelFormats;
	if ([mtlDev respondsToSelector: @selector(minimumLinearTextureAlignmentForPixelFormat:)]) {
		MTLPixelFormat mtlPixFmt = mvkPixFmts->getMTLPixelFormat(format);
		if (mvkPixFmts->getChromaSubsamplingPlaneCount(format) >= 2) {
			// Use plane 1 to get the alignment requirements. In a 2-plane format, this will
			// typically have stricter alignment requirements due to it being a 2-component format.
			mtlPixFmt = mvkPixFmts->getChromaSubsamplingPlaneMTLPixelFormat(format, 1);
		}
		deviceAlignment = [mtlDev minimumLinearTextureAlignmentForPixelFormat: mtlPixFmt];
	}
	return deviceAlignment ? deviceAlignment : _physicalDevice->_properties.limits.minTexelBufferOffsetAlignment;
}

id<MTLBuffer> MVKDevice::getGlobalVisibilityResultMTLBuffer() {
    lock_guard<mutex> lock(_vizLock);
    return _globalVisibilityResultMTLBuffer;
}

uint32_t MVKDevice::expandVisibilityResultMTLBuffer(uint32_t queryCount) {
    lock_guard<mutex> lock(_vizLock);

    // Ensure we don't overflow the maximum number of queries
    _globalVisibilityQueryCount += queryCount;
    VkDeviceSize reqBuffLen = (VkDeviceSize)_globalVisibilityQueryCount * kMVKQuerySlotSizeInBytes;
    VkDeviceSize maxBuffLen = _physicalDevice->_metalFeatures.maxQueryBufferSize;
    VkDeviceSize newBuffLen = min(reqBuffLen, maxBuffLen);
    _globalVisibilityQueryCount = uint32_t(newBuffLen / kMVKQuerySlotSizeInBytes);

    if (reqBuffLen > maxBuffLen) {
        reportError(VK_ERROR_OUT_OF_DEVICE_MEMORY, "vkCreateQueryPool(): A maximum of %d total queries are available on this device in its current configuration. See the API notes for the MVKConfiguration.supportLargeQueryPools configuration parameter for more info.", _globalVisibilityQueryCount);
    }

    NSUInteger mtlBuffLen = mvkAlignByteCount(newBuffLen, _physicalDevice->_metalFeatures.mtlBufferAlignment);
    MTLResourceOptions mtlBuffOpts = MTLResourceStorageModeShared | MTLResourceCPUCacheModeDefaultCache;
    [_globalVisibilityResultMTLBuffer release];
    _globalVisibilityResultMTLBuffer = [_physicalDevice->_mtlDevice newBufferWithLength: mtlBuffLen options: mtlBuffOpts];     // retained

    return _globalVisibilityQueryCount - queryCount;     // Might be lower than requested if an overflow occurred
}

id<MTLSamplerState> MVKDevice::getDefaultMTLSamplerState() {
	if ( !_defaultMTLSamplerState ) {

		// Lock and check again in case another thread has created the sampler.
		lock_guard<mutex> lock(_rezLock);
		if ( !_defaultMTLSamplerState ) {
			@autoreleasepool {
				MTLSamplerDescriptor* mtlSampDesc = [[MTLSamplerDescriptor new] autorelease];
				mtlSampDesc.supportArgumentBuffers = _physicalDevice->_isUsingMetalArgumentBuffers;
				_defaultMTLSamplerState = [_physicalDevice->_mtlDevice newSamplerStateWithDescriptor: mtlSampDesc];	// retained
			}
		}
	}
	return _defaultMTLSamplerState;
}

id<MTLBuffer> MVKDevice::getDummyBlitMTLBuffer() {
	if ( !_dummyBlitMTLBuffer ) {

		// Lock and check again in case another thread has created the buffer.
		lock_guard<mutex> lock(_rezLock);
		if ( !_dummyBlitMTLBuffer ) {
			@autoreleasepool {
				_dummyBlitMTLBuffer = [_physicalDevice->_mtlDevice newBufferWithLength: 1 options: MTLResourceStorageModePrivate];
			}
		}
	}
	return _dummyBlitMTLBuffer;
}

MTLCompileOptions* MVKDevice::getMTLCompileOptions(bool requestFastMath, bool preserveInvariance) {
	MTLCompileOptions* mtlCompOpt = [MTLCompileOptions new];
	mtlCompOpt.languageVersion = _physicalDevice->_metalFeatures.mslVersionEnum;
	mtlCompOpt.fastMathEnabled = (getMVKConfig().fastMathEnabled == MVK_CONFIG_FAST_MATH_ALWAYS ||
								  (getMVKConfig().fastMathEnabled == MVK_CONFIG_FAST_MATH_ON_DEMAND && requestFastMath));
#if MVK_XCODE_12
	if ([mtlCompOpt respondsToSelector: @selector(setPreserveInvariance:)]) {
		[mtlCompOpt setPreserveInvariance: preserveInvariance];
	}
#endif
	return [mtlCompOpt autorelease];
}

// Can't use prefilled Metal command buffers if any of the resource descriptors can be updated after binding.
bool MVKDevice::shouldPrefillMTLCommandBuffers() {
	return (getMVKConfig().prefillMetalCommandBuffers &&
			!(_enabledDescriptorIndexingFeatures.descriptorBindingUniformBufferUpdateAfterBind ||
			  _enabledDescriptorIndexingFeatures.descriptorBindingSampledImageUpdateAfterBind ||
			  _enabledDescriptorIndexingFeatures.descriptorBindingStorageImageUpdateAfterBind ||
			  _enabledDescriptorIndexingFeatures.descriptorBindingStorageBufferUpdateAfterBind ||
			  _enabledDescriptorIndexingFeatures.descriptorBindingUniformTexelBufferUpdateAfterBind ||
			  _enabledDescriptorIndexingFeatures.descriptorBindingStorageTexelBufferUpdateAfterBind ||
			  _enabledInlineUniformBlockFeatures.descriptorBindingInlineUniformBlockUpdateAfterBind));
}

void MVKDevice::startAutoGPUCapture(MVKConfigAutoGPUCaptureScope autoGPUCaptureScope, id mtlCaptureObject) {

	if (_isCurrentlyAutoGPUCapturing || (getMVKConfig().autoGPUCaptureScope != autoGPUCaptureScope)) { return; }

	if (autoGPUCaptureScope == MVK_CONFIG_AUTO_GPU_CAPTURE_SCOPE_ON_DEMAND && !readGPUCapturePipe()) return;

	_isCurrentlyAutoGPUCapturing = true;

	@autoreleasepool {
		MTLCaptureManager *captureMgr = [MTLCaptureManager sharedCaptureManager];

		// Before macOS 10.15 and iOS 13.0, captureDesc will just be nil
		MTLCaptureDescriptor *captureDesc = [[MTLCaptureDescriptor new] autorelease];
		captureDesc.captureObject = mtlCaptureObject;
		captureDesc.destination = MTLCaptureDestinationDeveloperTools;

		const char* filePath = getMVKConfig().autoGPUCaptureOutputFilepath;
		if (strlen(filePath)) {
			if ([captureMgr respondsToSelector: @selector(supportsDestination:)] &&
				[captureMgr supportsDestination: MTLCaptureDestinationGPUTraceDocument] ) {

				NSString* expandedFilePath = [[NSString stringWithUTF8String: filePath] stringByExpandingTildeInPath];
				MVKLogInfo("Capturing GPU trace to file %s.", expandedFilePath.UTF8String);

				captureDesc.destination = MTLCaptureDestinationGPUTraceDocument;
				captureDesc.outputURL = [NSURL fileURLWithPath: expandedFilePath];

			} else {
				reportError(VK_ERROR_FEATURE_NOT_PRESENT, "Capturing GPU traces to a file requires macOS 10.15 or iOS 13.0 and GPU capturing to be enabled. Falling back to Xcode GPU capture.");
			}
		} else {
			MVKLogInfo("Capturing GPU trace to Xcode.");
		}

		// Suppress deprecation warnings for startCaptureWithXXX: on MacCatalyst.
#		pragma clang diagnostic push
#		pragma clang diagnostic ignored "-Wdeprecated-declarations"
		if ([captureMgr respondsToSelector: @selector(startCaptureWithDescriptor:error:)] ) {
			NSError *err = nil;
			if ( ![captureMgr startCaptureWithDescriptor: captureDesc error: &err] ) {
				reportError(VK_ERROR_INITIALIZATION_FAILED, "Failed to automatically start GPU capture session (Error code %li): %s", (long)err.code, err.localizedDescription.UTF8String);
			}
		} else if ([mtlCaptureObject conformsToProtocol:@protocol(MTLCommandQueue)]) {
			[captureMgr startCaptureWithCommandQueue: mtlCaptureObject];
		} else if ([mtlCaptureObject conformsToProtocol:@protocol(MTLDevice)]) {
			[captureMgr startCaptureWithDevice: mtlCaptureObject];
		}
#		pragma clang diagnostic pop
	}
}

void MVKDevice::stopAutoGPUCapture(MVKConfigAutoGPUCaptureScope autoGPUCaptureScope) {
	if (_isCurrentlyAutoGPUCapturing && getMVKConfig().autoGPUCaptureScope == autoGPUCaptureScope) {
		if (autoGPUCaptureScope == MVK_CONFIG_AUTO_GPU_CAPTURE_SCOPE_ON_DEMAND && readGPUCapturePipe()) return;
		[[MTLCaptureManager sharedCaptureManager] stopCapture];
		_isCurrentlyAutoGPUCapturing = false;
	}
}

void MVKDevice::getMetalObjects(VkExportMetalObjectsInfoEXT* pMetalObjectsInfo) {
	for (auto* next = (VkBaseOutStructure*)pMetalObjectsInfo->pNext; next; next = next->pNext) {
		switch (next->sType) {
			case VK_STRUCTURE_TYPE_EXPORT_METAL_DEVICE_INFO_EXT: {
				auto* pDvcInfo = (VkExportMetalDeviceInfoEXT*)next;
				pDvcInfo->mtlDevice = _physicalDevice->_mtlDevice;
				break;
			}
			case VK_STRUCTURE_TYPE_EXPORT_METAL_COMMAND_QUEUE_INFO_EXT: {
				auto* pQInfo = (VkExportMetalCommandQueueInfoEXT*)next;
				MVKQueue* mvkQ = MVKQueue::getMVKQueue(pQInfo->queue);
				pQInfo->mtlCommandQueue = mvkQ->getMTLCommandQueue();
				break;
			}
			case VK_STRUCTURE_TYPE_EXPORT_METAL_BUFFER_INFO_EXT: {
				auto* pBuffInfo = (VkExportMetalBufferInfoEXT*)next;
				auto* mvkDevMem = (MVKDeviceMemory*)pBuffInfo->memory;
				pBuffInfo->mtlBuffer = mvkDevMem->getMTLBuffer();
				break;
			}
			case VK_STRUCTURE_TYPE_EXPORT_METAL_TEXTURE_INFO_EXT: {
				auto* pImgInfo = (VkExportMetalTextureInfoEXT*)next;
				uint8_t planeIndex = MVKImage::getPlaneFromVkImageAspectFlags(pImgInfo->plane);
				auto* mvkImg = (MVKImage*)pImgInfo->image;
				auto* mvkImgView = (MVKImageView*)pImgInfo->imageView;
				auto* mvkBuffView = (MVKBufferView*)pImgInfo->bufferView;
				if (mvkImg) {
					pImgInfo->mtlTexture = mvkImg->getMTLTexture(planeIndex);
				} else if (mvkImgView) {
					pImgInfo->mtlTexture = mvkImgView->getMTLTexture(planeIndex);
				} else {
					pImgInfo->mtlTexture = mvkBuffView->getMTLTexture();
				}
				break;
			}
			case VK_STRUCTURE_TYPE_EXPORT_METAL_IO_SURFACE_INFO_EXT: {
				auto* pIOSurfInfo = (VkExportMetalIOSurfaceInfoEXT*)next;
				auto* mvkImg = (MVKImage*)pIOSurfInfo->image;
				pIOSurfInfo->ioSurface = mvkImg->getIOSurface();
				break;
			}
			case VK_STRUCTURE_TYPE_EXPORT_METAL_SHARED_EVENT_INFO_EXT: {
				auto* pShEvtInfo = (VkExportMetalSharedEventInfoEXT*)next;
				auto* mvkSem4 = (MVKSemaphore*)pShEvtInfo->semaphore;
				auto* mvkEvt = (MVKEvent*)pShEvtInfo->event;
				if (mvkSem4) {
					pShEvtInfo->mtlSharedEvent = mvkSem4->getMTLSharedEvent();
				} else if (mvkEvt) {
					pShEvtInfo->mtlSharedEvent = mvkEvt->getMTLSharedEvent();
				}
				break;
			}
			default:
				break;
		}
	}
}

void* MVKDevice::getResourceIdFromHandle(const VkMemoryGetMetalHandleInfoEXT* pGetMetalHandleInfo) const
{
	void* handle = nil;
	MVKDeviceMemory* memory = (MVKDeviceMemory*)pGetMetalHandleInfo->memory;
	switch (pGetMetalHandleInfo->handleType) {
		case VK_EXTERNAL_MEMORY_HANDLE_TYPE_MTLBUFFER_BIT_EXT:
			handle = memory->getMTLBuffer();
			break;
		case VK_EXTERNAL_MEMORY_HANDLE_TYPE_MTLTEXTURE_BIT_EXT:
			handle = memory->getMTLTexture();
			break;
		case VK_EXTERNAL_MEMORY_HANDLE_TYPE_MTLHEAP_BIT_EXT:
			handle = memory->getMTLHeap();
		default:
			break;
	}
	return handle;
}


#pragma mark Construction

static NSString *mvkBarrierStageName(MVKBarrierStage stage) {
	switch (stage) {
	case kMVKBarrierStageVertex:   return @"Vertex";
	case kMVKBarrierStageFragment: return @"Fragment";
	case kMVKBarrierStageCompute:  return @"Compute";
	case kMVKBarrierStageCopy:     return @"Copy";
	default:                       return [NSString stringWithFormat:@"Invalid (%d)", stage];
	}
}

MVKDevice::MVKDevice(MVKPhysicalDevice* physicalDevice, const VkDeviceCreateInfo* pCreateInfo) : _enabledExtensions(this) {

	// If the physical device is lost, bail.
	// Must have initialized everything accessed in destructor to null.
	if (physicalDevice->getConfigurationResult() != VK_SUCCESS) {
		setConfigurationResult(physicalDevice->getConfigurationResult());
		return;
	}

	initPhysicalDevice(physicalDevice, pCreateInfo);
	initPerformanceTracking();
	enableExtensions(pCreateInfo);
	enableFeatures(pCreateInfo);
	initQueues(pCreateInfo);
	reservePrivateData(pCreateInfo);

	if (_enabledFeatures.robustBufferAccess || _enabledRobustness2Features.robustBufferAccess2) {
		reportWarning(VK_ERROR_FEATURE_NOT_PRESENT, "Metal does not support buffer robustness.");
	}

	// Initialize fences for execution barriers
	@autoreleasepool {
		for (int stage = 0; stage < kMVKBarrierStageCount; ++stage) {
			for (int index = 0; index < kMVKBarrierFenceCount; ++index) {
				auto &fence = _barrierFences[stage][index];
				fence = [_physicalDevice->getMTLDevice() newFence];
				[fence setLabel:[NSString stringWithFormat:@"%@ Fence %d", mvkBarrierStageName((MVKBarrierStage)stage), index]];
			}
		}
	}

#if MVK_MACOS
	// After enableExtensions
	// If the VK_KHR_swapchain extension is enabled, we expect to render to the screen.
	// In a multi-GPU system, if we are using the high-power GPU and want the window system
	// to also use that GPU to avoid copying content between GPUs, force the window system
	// to use the high-power GPU by calling the MTLCreateSystemDefaultDevice() function.
	id<MTLDevice> mtlDev = _physicalDevice->_mtlDevice;
	if (_enabledExtensions.vk_KHR_swapchain.enabled && getMVKConfig().switchSystemGPU &&
		!(mtlDev.isLowPower || mtlDev.isHeadless) ) {
			MTLCreateSystemDefaultDevice();
	}
#endif

	MVKLogInfo("Descriptor sets binding resources using %s.",
			   _physicalDevice->_isUsingMetalArgumentBuffers ? (_physicalDevice->_metalFeatures.needsArgumentBufferEncoders
																? "Metal argument buffers" : "Metal3 argument buffers") : "discrete resource indexes");

	_commandResourceFactory = new MVKCommandResourceFactory(this);

	startAutoGPUCapture(MVK_CONFIG_AUTO_GPU_CAPTURE_SCOPE_DEVICE, _physicalDevice->_mtlDevice);

	if (getMVKConfig().autoGPUCaptureScope == MVK_CONFIG_AUTO_GPU_CAPTURE_SCOPE_ON_DEMAND) {
		for (int tries = 0; tries < 3; ++tries) {
			char pipeName[] = "/tmp/MoltenVKCapturePipe-XXXXXXXXXX";

#pragma clang diagnostic push
#pragma clang diagnostic ignored "-Wdeprecated-declarations"
			mktemp(pipeName);
#pragma clang diagnostic pop

			if (mkfifo(pipeName, 0600) < 0) {
				if (errno == EEXIST) continue; // Name collision, retry.
				reportMessage(MVK_CONFIG_LOG_LEVEL_ERROR, "Could not create named pipe for signaling GPU capture: %s\n", strerror(errno));
			} else {
				_capturePipeFileName = std::string(pipeName);
				_capturePipeFileDesc = open(pipeName, O_RDONLY | O_NONBLOCK);
				if (_capturePipeFileDesc < 0) {
					reportMessage(MVK_CONFIG_LOG_LEVEL_ERROR, "Could not open named pipe for signaling GPU capture at path %s: %s\n", pipeName, strerror(errno));
				}
			}

			break;
		}
	}

	MVKLogInfo("Created VkDevice to run on GPU %s with the following %d Vulkan extensions enabled:%s",
			   getName(), _enabledExtensions.getEnabledCount(), _enabledExtensions.enabledNamesString("\n\t", true).c_str());
}

// Perf stats that last the duration of the app process.
static MVKPerformanceStatistics _processPerformanceStats = {};

void MVKDevice::initPerformanceTracking() {
	_isPerformanceTracking = getMVKConfig().performanceTracking;
	_performanceStats = _processPerformanceStats;
}

void MVKDevice::initPhysicalDevice(MVKPhysicalDevice* physicalDevice, const VkDeviceCreateInfo* pCreateInfo) {

	const VkDeviceGroupDeviceCreateInfo* pGroupCreateInfo = nullptr;
	for (const auto* next = (const VkBaseInStructure*)pCreateInfo->pNext; next; next = next->pNext) {
		switch (next->sType) {
		case VK_STRUCTURE_TYPE_DEVICE_GROUP_DEVICE_CREATE_INFO:
			pGroupCreateInfo = (const VkDeviceGroupDeviceCreateInfo*)next;
			break;
		default:
			break;
		}
	}

	// If I was given physical devices for a grouped device, use them.
	// At this time, we only support device groups consisting of a single member,
	// so this is sufficient for now.
	if (pGroupCreateInfo && pGroupCreateInfo->physicalDeviceCount)
		_physicalDevice = MVKPhysicalDevice::getMVKPhysicalDevice(pGroupCreateInfo->pPhysicalDevices[0]);
	else
		_physicalDevice = physicalDevice;

	switch (_physicalDevice->_vkSemaphoreStyle) {
		case MVKSemaphoreStyleUseMTLEvent:
			MVKLogInfo("Vulkan semaphores using MTLEvent.");
			break;
		case MVKSemaphoreStyleUseEmulation:
			MVKLogInfo("Vulkan semaphores using CPU callbacks upon GPU submission completion.");
			break;
		case MVKSemaphoreStyleSingleQueue:
			MVKLogInfo("Vulkan semaphores using Metal implicit guarantees within a single queue.");
			break;
	}
}

void MVKDevice::enableFeatures(const VkDeviceCreateInfo* pCreateInfo) {
	VkStructureType sType;
	VkBaseInStructure* pPrevStruct = nullptr;

	// Clear and set the sType of each VkDevice enabled feature iVar (_enabledXXXFeatures),
	// and create a chain of identical structs that will be sent to the MVKPhysicalDevice
	// to query which features are supported.
#define MVK_DEVICE_FEATURE(structName, enumName, flagCount) \
	sType = VK_STRUCTURE_TYPE_PHYSICAL_DEVICE_##enumName##_FEATURES; \
	mvkClear(&_enabled##structName##Features); \
	_enabled##structName##Features.sType = sType; \
	VkPhysicalDevice##structName##Features pd##structName##Features; \
	pd##structName##Features.sType = sType; \
	pd##structName##Features.pNext = pPrevStruct; \
	pPrevStruct = (VkBaseInStructure*)&pd##structName##Features;

#define MVK_DEVICE_FEATURE_EXTN(structName, enumName, extnSfx, flagCount) \
	sType = VK_STRUCTURE_TYPE_PHYSICAL_DEVICE_##enumName##_FEATURES_##extnSfx; \
	mvkClear(&_enabled##structName##Features); \
	_enabled##structName##Features.sType = sType; \
	VkPhysicalDevice##structName##Features##extnSfx pd##structName##Features; \
	pd##structName##Features.sType = sType; \
	pd##structName##Features.pNext = pPrevStruct; \
	pPrevStruct = (VkBaseInStructure*)&pd##structName##Features;

#include "MVKDeviceFeatureStructs.def"

	mvkClear(&_enabledVulkan12FeaturesNoExt);

	sType = VK_STRUCTURE_TYPE_PHYSICAL_DEVICE_FEATURES_2;
	mvkClear(&_enabledFeatures);
	VkPhysicalDeviceFeatures2 pdFeats2;
	pdFeats2.sType = sType;
	pdFeats2.pNext = pPrevStruct;

	_physicalDevice->getFeatures(&pdFeats2);

	//Enable device features based on requested and available features,
	// including extended features that are requested in the pNext chain.
	if (pCreateInfo->pEnabledFeatures) {
		enableFeatures(pCreateInfo->pEnabledFeatures,
					   &_enabledFeatures.robustBufferAccess,
					   &pCreateInfo->pEnabledFeatures->robustBufferAccess,
					   &pdFeats2.features.robustBufferAccess, 55);
	}

	for (const auto* next = (VkBaseInStructure*)pCreateInfo->pNext; next; next = next->pNext) {
		switch ((uint32_t)next->sType) {
			case VK_STRUCTURE_TYPE_PHYSICAL_DEVICE_FEATURES_2: {
				auto* requestedFeatures = (VkPhysicalDeviceFeatures2*)next;
				enableFeatures(requestedFeatures,
							   &_enabledFeatures.robustBufferAccess,
							   &requestedFeatures->features.robustBufferAccess,
							   &pdFeats2.features.robustBufferAccess, 55);
				break;
			}
			case VK_STRUCTURE_TYPE_PHYSICAL_DEVICE_VULKAN_1_1_FEATURES: {
				auto* requestedFeatures = (VkPhysicalDeviceVulkan11Features*)next;
				enableFeatures(requestedFeatures,
							   &_enabled16BitStorageFeatures.storageBuffer16BitAccess,
							   &requestedFeatures->storageBuffer16BitAccess,
							   &pd16BitStorageFeatures.storageBuffer16BitAccess, 4);
				enableFeatures(requestedFeatures,
							   &_enabledMultiviewFeatures.multiview,
							   &requestedFeatures->multiview,
							   &pdMultiviewFeatures.multiview, 3);
				enableFeatures(requestedFeatures,
							   &_enabledVariablePointerFeatures.variablePointersStorageBuffer,
							   &requestedFeatures->variablePointersStorageBuffer,
							   &pdVariablePointerFeatures.variablePointersStorageBuffer, 2);
				enableFeatures(requestedFeatures,
							   &_enabledProtectedMemoryFeatures.protectedMemory,
							   &requestedFeatures->protectedMemory,
							   &pdProtectedMemoryFeatures.protectedMemory, 1);
				enableFeatures(requestedFeatures,
							   &_enabledSamplerYcbcrConversionFeatures.samplerYcbcrConversion,
							   &requestedFeatures->samplerYcbcrConversion,
							   &pdSamplerYcbcrConversionFeatures.samplerYcbcrConversion, 1);
				enableFeatures(requestedFeatures,
							   &_enabledShaderDrawParametersFeatures.shaderDrawParameters,
							   &requestedFeatures->shaderDrawParameters,
							   &pdShaderDrawParametersFeatures.shaderDrawParameters, 1);
				break;
			}
			case VK_STRUCTURE_TYPE_PHYSICAL_DEVICE_VULKAN_1_2_FEATURES: {
				auto& pdvulkan12FeaturesNoExt = _physicalDevice->_vulkan12FeaturesNoExt;
				auto* requestedFeatures = (VkPhysicalDeviceVulkan12Features*)next;
				enableFeatures(requestedFeatures,
							   &_enabledVulkan12FeaturesNoExt.samplerMirrorClampToEdge,
							   &requestedFeatures->samplerMirrorClampToEdge,
							   &pdvulkan12FeaturesNoExt.samplerMirrorClampToEdge, 2);
				enableFeatures(requestedFeatures,
							   &_enabled8BitStorageFeatures.storageBuffer8BitAccess,
							   &requestedFeatures->storageBuffer8BitAccess,
							   &pd8BitStorageFeatures.storageBuffer8BitAccess, 3);
				enableFeatures(requestedFeatures,
							   &_enabledShaderAtomicInt64Features.shaderBufferInt64Atomics,
							   &requestedFeatures->shaderBufferInt64Atomics,
							   &pdShaderAtomicInt64Features.shaderBufferInt64Atomics, 2);
				enableFeatures(requestedFeatures,
							   &_enabledShaderFloat16Int8Features.shaderFloat16,
							   &requestedFeatures->shaderFloat16,
							   &pdShaderFloat16Int8Features.shaderFloat16, 2);
				enableFeatures(requestedFeatures,
							   &_enabledVulkan12FeaturesNoExt.descriptorIndexing,
							   &requestedFeatures->descriptorIndexing,
							   &pdvulkan12FeaturesNoExt.descriptorIndexing, 1);
				enableFeatures(requestedFeatures,
							   &_enabledDescriptorIndexingFeatures.shaderInputAttachmentArrayDynamicIndexing,
							   &requestedFeatures->shaderInputAttachmentArrayDynamicIndexing,
							   &pdDescriptorIndexingFeatures.shaderInputAttachmentArrayDynamicIndexing, 20);
				enableFeatures(requestedFeatures,
							   &_enabledVulkan12FeaturesNoExt.samplerFilterMinmax,
							   &requestedFeatures->samplerFilterMinmax,
							   &pdvulkan12FeaturesNoExt.samplerFilterMinmax, 1);
				enableFeatures(requestedFeatures,
							   &_enabledScalarBlockLayoutFeatures.scalarBlockLayout,
							   &requestedFeatures->scalarBlockLayout,
							   &pdScalarBlockLayoutFeatures.scalarBlockLayout, 1);
				enableFeatures(requestedFeatures,
							   &_enabledImagelessFramebufferFeatures.imagelessFramebuffer,
							   &requestedFeatures->imagelessFramebuffer,
							   &pdImagelessFramebufferFeatures.imagelessFramebuffer, 1);
				enableFeatures(requestedFeatures,
							   &_enabledUniformBufferStandardLayoutFeatures.uniformBufferStandardLayout,
							   &requestedFeatures->uniformBufferStandardLayout,
							   &pdUniformBufferStandardLayoutFeatures.uniformBufferStandardLayout, 1);
				enableFeatures(requestedFeatures,
							   &_enabledShaderSubgroupExtendedTypesFeatures.shaderSubgroupExtendedTypes,
							   &requestedFeatures->shaderSubgroupExtendedTypes,
							   &pdShaderSubgroupExtendedTypesFeatures.shaderSubgroupExtendedTypes, 1);
				enableFeatures(requestedFeatures,
							   &_enabledSeparateDepthStencilLayoutsFeatures.separateDepthStencilLayouts,
							   &requestedFeatures->separateDepthStencilLayouts,
							   &pdSeparateDepthStencilLayoutsFeatures.separateDepthStencilLayouts, 1);
				enableFeatures(requestedFeatures,
							   &_enabledHostQueryResetFeatures.hostQueryReset,
							   &requestedFeatures->hostQueryReset,
							   &pdHostQueryResetFeatures.hostQueryReset, 1);
				enableFeatures(requestedFeatures,
							   &_enabledTimelineSemaphoreFeatures.timelineSemaphore,
							   &requestedFeatures->timelineSemaphore,
							   &pdTimelineSemaphoreFeatures.timelineSemaphore, 1);
				enableFeatures(requestedFeatures,
							   &_enabledBufferDeviceAddressFeatures.bufferDeviceAddress,
							   &requestedFeatures->bufferDeviceAddress,
							   &pdBufferDeviceAddressFeatures.bufferDeviceAddress, 3);
				enableFeatures(requestedFeatures,
							   &_enabledVulkanMemoryModelFeatures.vulkanMemoryModel,
							   &requestedFeatures->vulkanMemoryModel,
							   &pdVulkanMemoryModelFeatures.vulkanMemoryModel, 3);
				enableFeatures(requestedFeatures,
							   &_enabledVulkan12FeaturesNoExt.shaderOutputViewportIndex,
							   &requestedFeatures->shaderOutputViewportIndex,
							   &pdvulkan12FeaturesNoExt.shaderOutputViewportIndex, 3);
				break;
			}
			case VK_STRUCTURE_TYPE_PHYSICAL_DEVICE_VULKAN_1_3_FEATURES: {
				auto* requestedFeatures = (VkPhysicalDeviceVulkan13Features*)next;
				enableFeatures(requestedFeatures,
							   &_enabledImageRobustnessFeatures.robustImageAccess,
							   &requestedFeatures->robustImageAccess,
							   &pdImageRobustnessFeatures.robustImageAccess, 1);
				enableFeatures(requestedFeatures,
							   &_enabledInlineUniformBlockFeatures.inlineUniformBlock,
							   &requestedFeatures->inlineUniformBlock,
							   &pdInlineUniformBlockFeatures.inlineUniformBlock, 2);
				enableFeatures(requestedFeatures,
							   &_enabledPipelineCreationCacheControlFeatures.pipelineCreationCacheControl,
							   &requestedFeatures->pipelineCreationCacheControl,
							   &pdPipelineCreationCacheControlFeatures.pipelineCreationCacheControl, 1);
				enableFeatures(requestedFeatures,
							   &_enabledPrivateDataFeatures.privateData,
							   &requestedFeatures->privateData,
							   &pdPrivateDataFeatures.privateData, 1);
				enableFeatures(requestedFeatures,
							   &_enabledShaderDemoteToHelperInvocationFeatures.shaderDemoteToHelperInvocation,
							   &requestedFeatures->shaderDemoteToHelperInvocation,
							   &pdShaderDemoteToHelperInvocationFeatures.shaderDemoteToHelperInvocation, 1);
				enableFeatures(requestedFeatures,
							   &_enabledShaderTerminateInvocationFeatures.shaderTerminateInvocation,
							   &requestedFeatures->shaderTerminateInvocation,
							   &pdShaderTerminateInvocationFeatures.shaderTerminateInvocation, 1);
				enableFeatures(requestedFeatures,
							   &_enabledSubgroupSizeControlFeatures.subgroupSizeControl,
							   &requestedFeatures->subgroupSizeControl,
							   &pdSubgroupSizeControlFeatures.subgroupSizeControl, 2);
				enableFeatures(requestedFeatures,
							   &_enabledSynchronization2Features.synchronization2,
							   &requestedFeatures->synchronization2,
							   &pdSynchronization2Features.synchronization2, 1);
				enableFeatures(requestedFeatures,
							   &_enabledTextureCompressionASTCHDRFeatures.textureCompressionASTC_HDR,
							   &requestedFeatures->textureCompressionASTC_HDR,
							   &pdTextureCompressionASTCHDRFeatures.textureCompressionASTC_HDR, 1);
				enableFeatures(requestedFeatures,
							   &_enabledZeroInitializeWorkgroupMemoryFeatures.shaderZeroInitializeWorkgroupMemory,
							   &requestedFeatures->shaderZeroInitializeWorkgroupMemory,
							   &pdZeroInitializeWorkgroupMemoryFeatures.shaderZeroInitializeWorkgroupMemory, 1);
				enableFeatures(requestedFeatures,
							   &_enabledDynamicRenderingFeatures.dynamicRendering,
							   &requestedFeatures->dynamicRendering,
							   &pdDynamicRenderingFeatures.dynamicRendering, 1);
				enableFeatures(requestedFeatures,
							   &_enabledShaderIntegerDotProductFeatures.shaderIntegerDotProduct,
							   &requestedFeatures->shaderIntegerDotProduct,
							   &pdShaderIntegerDotProductFeatures.shaderIntegerDotProduct, 1);
				enableFeatures(requestedFeatures,
							   &_enabledMaintenance4Features.maintenance4,
							   &requestedFeatures->maintenance4,
							   &pdMaintenance4Features.maintenance4, 1);
				break;
			}

#define MVK_DEVICE_FEATURE(structName, enumName, flagCount) \
			case VK_STRUCTURE_TYPE_PHYSICAL_DEVICE_##enumName##_FEATURES: { \
				enableFeatures(&_enabled##structName##Features, \
							   (VkPhysicalDevice##structName##Features*)next, \
							   &pd##structName##Features, \
							   flagCount); \
				break; \
			}
#define MVK_DEVICE_FEATURE_EXTN(structName, enumName, extnSfx, flagCount) \
			case VK_STRUCTURE_TYPE_PHYSICAL_DEVICE_##enumName##_FEATURES_##extnSfx: { \
				enableFeatures(&_enabled##structName##Features, \
							   (VkPhysicalDevice##structName##Features##extnSfx*)next, \
							   &pd##structName##Features, \
							   flagCount); \
				break; \
			}
#include "MVKDeviceFeatureStructs.def"

			default:
				break;
		}
	}
}

template<typename S>
void MVKDevice::enableFeatures(S* pEnabled, const S* pRequested, const S* pAvailable, uint32_t count) {
	enableFeatures(pRequested,
				   (VkBool32*)mvkGetAddressOfFirstMember(pEnabled),
				   (VkBool32*)mvkGetAddressOfFirstMember(pRequested),
				   (VkBool32*)mvkGetAddressOfFirstMember(pAvailable),
				   count);
}

template<typename S>
void MVKDevice::enableFeatures(S* pRequested, VkBool32* pEnabledBools, const VkBool32* pRequestedBools, const VkBool32* pAvailableBools, uint32_t count) {
	for (uint32_t i = 0; i < count; i++) {
		pEnabledBools[i] = pRequestedBools[i] && pAvailableBools[i];
		if (pRequestedBools[i] && !pAvailableBools[i]) {
			uintptr_t mbrOffset = (uintptr_t)&pRequestedBools[i] - (uintptr_t)mvkGetAddressOfFirstMember(pRequested);
			size_t mbrIdxOrd = (mbrOffset / sizeof(VkBool32)) + 1;
			setConfigurationResult(reportError(VK_ERROR_FEATURE_NOT_PRESENT, "vkCreateDevice(): Requested physical device feature specified by the %zu%s flag in %s is not available on this device.", mbrIdxOrd, mvk::getOrdinalSuffix(mbrIdxOrd), mvk::getTypeName(pRequested).c_str()));
		}
	}
}

void MVKDevice::enableExtensions(const VkDeviceCreateInfo* pCreateInfo) {
	setConfigurationResult(_enabledExtensions.enable(pCreateInfo->enabledExtensionCount,
													 pCreateInfo->ppEnabledExtensionNames,
													 &_physicalDevice->_supportedExtensions));
}

// Create the command queues
void MVKDevice::initQueues(const VkDeviceCreateInfo* pCreateInfo) {
#if MVK_XCODE_16
	if (_physicalDevice->_isUsingMetalArgumentBuffers && _physicalDevice->_metalFeatures.residencySets) {
		MTLResidencySetDescriptor *setDescriptor;
		setDescriptor = [MTLResidencySetDescriptor new];
		setDescriptor.label = @"Primary residency set";
		setDescriptor.initialCapacity = 256;

		NSError *error;
		_residencySet = [_physicalDevice->getMTLDevice() newResidencySetWithDescriptor:setDescriptor
																				 error:&error];
		if (error) {
			reportMessage(MVK_CONFIG_LOG_LEVEL_ERROR, "Error allocating residency set: %s", error.description.UTF8String);
		}
		[setDescriptor release];
	}
#endif

	auto qFams = _physicalDevice->getQueueFamilies();
	uint32_t qrCnt = pCreateInfo->queueCreateInfoCount;
	for (uint32_t qrIdx = 0; qrIdx < qrCnt; qrIdx++) {
		const VkDeviceQueueCreateInfo* pQFInfo = &pCreateInfo->pQueueCreateInfos[qrIdx];
		uint32_t qfIdx = pQFInfo->queueFamilyIndex;
		MVKQueueFamily* qFam = qFams[qfIdx];
		VkQueueFamilyProperties qfProps;
		qFam->getProperties(&qfProps);

		// Ensure an entry for this queue family exists
		uint32_t qfCntMin = qfIdx + 1;
		if (_queuesByQueueFamilyIndex.size() < qfCntMin) {
			_queuesByQueueFamilyIndex.resize(qfCntMin);
		}
		auto& queues = _queuesByQueueFamilyIndex[qfIdx];
		uint32_t qCnt = min(pQFInfo->queueCount, qfProps.queueCount);
		for (uint32_t qIdx = 0; qIdx < qCnt; qIdx++) {
			queues.push_back(new MVKQueue(this, qFam, qIdx, pQFInfo->pQueuePriorities[qIdx]));
		}
	}
}

void MVKDevice::reservePrivateData(const VkDeviceCreateInfo* pCreateInfo) {
	size_t slotCnt = 0;
	for (const auto* next = (const VkBaseInStructure*)pCreateInfo->pNext; next; next = next->pNext) {
		switch (next->sType) {
			case VK_STRUCTURE_TYPE_DEVICE_PRIVATE_DATA_CREATE_INFO: {
				auto* pPDCreateInfo = (const VkDevicePrivateDataCreateInfo*)next;
				slotCnt += pPDCreateInfo->privateDataSlotRequestCount;
				break;
			}
			default:
				break;
		}
	}

	_privateDataSlots.reserve(slotCnt);
	_privateDataSlotsAvailability.reserve(slotCnt);
	for (uint32_t slotIdx = 0; slotIdx < slotCnt; slotIdx++) {
		_privateDataSlots.push_back(new MVKPrivateDataSlot(this));
		_privateDataSlotsAvailability.push_back(true);
	}
}

MVKDevice::~MVKDevice() {
	if (_isPerformanceTracking) {
		auto perfLogStyle = getMVKConfig().activityPerformanceLoggingStyle;
		if (perfLogStyle == MVK_CONFIG_ACTIVITY_PERFORMANCE_LOGGING_STYLE_DEVICE_LIFETIME) {
			MVKLogInfo("Device activity performance summary:");
			logPerformanceSummary();
		} else if (perfLogStyle == MVK_CONFIG_ACTIVITY_PERFORMANCE_LOGGING_STYLE_DEVICE_LIFETIME_ACCUMULATE) {
			MVKLogInfo("Process activity performance summary:");
			logPerformanceSummary();
			_processPerformanceStats = _performanceStats;
		}
	}

	for (auto& queues : _queuesByQueueFamilyIndex) {
		mvkDestroyContainerContents(queues);
	}

	if (_commandResourceFactory) { _commandResourceFactory->destroy(); }

	for (auto &fences: _barrierFences) for (auto fence: fences) [fence release];

#if MVK_XCODE_16
	[_residencySet release];
#endif
    [_globalVisibilityResultMTLBuffer release];
	[_defaultMTLSamplerState release];
	[_dummyBlitMTLBuffer release];

	stopAutoGPUCapture(MVK_CONFIG_AUTO_GPU_CAPTURE_SCOPE_DEVICE);

	if (!_capturePipeFileName.empty()) { unlink(_capturePipeFileName.c_str()); }

	mvkDestroyContainerContents(_privateDataSlots);

	MVKLogInfo("Destroyed VkDevice on GPU %s with %d Vulkan extensions enabled.",
			   getName(), _enabledExtensions.getEnabledCount());
}


#pragma mark -
#pragma mark Support functions

NSArray<id<MTLDevice>>* mvkGetAvailableMTLDevicesArray(MVKInstance* instance) {
	NSMutableArray* mtlDevs = [NSMutableArray array];	// autoreleased

#if MVK_MACOS
	NSArray* rawMTLDevs = [MTLCopyAllDevices() autorelease];
	bool forceLowPower = mvkGetMVKConfig(instance).forceLowPowerGPU;

	// Populate the array of appropriate MTLDevices
	for (id<MTLDevice> md in rawMTLDevs) {
		if ( !forceLowPower || md.isLowPower ) { [mtlDevs addObject: md]; }
	}

	// Sort by power
	[mtlDevs sortUsingComparator: ^(id<MTLDevice> md1, id<MTLDevice> md2) {
		BOOL md1IsLP = md1.isLowPower;
		BOOL md2IsLP = md2.isLowPower;

		if (md1IsLP == md2IsLP) {
			// If one device is headless and the other one is not, select the
			// one that is not headless first.
			BOOL md1IsHeadless = md1.isHeadless;
			BOOL md2IsHeadless = md2.isHeadless;
			if (md1IsHeadless == md2IsHeadless ) {
				return NSOrderedSame;
			}
			return md2IsHeadless ? NSOrderedAscending : NSOrderedDescending;
		}

		return md2IsLP ? NSOrderedAscending : NSOrderedDescending;
	}];

	// If the survey found at least one device, return the array.
	if (mtlDevs.count) { return mtlDevs; }

#endif	// MVK_MACOS

	// For other OS's, or for macOS if the survey returned empty, use the default device.
	id<MTLDevice> md = [MTLCreateSystemDefaultDevice() autorelease];
	if (md) { [mtlDevs addObject: md]; }

	return mtlDevs;		// retained
}

uint64_t mvkGetRegistryID(id<MTLDevice> mtlDevice) {
	return [mtlDevice respondsToSelector: @selector(registryID)] ? mtlDevice.registryID : 0;
}

uint64_t mvkGetLocationID(id<MTLDevice> mtlDevice) {
	uint64_t hash = 0;

#if MVK_MACOS && !MVK_MACCAT
	// All of these device properties were added at the same time,
	// so only need to check for the presence of one of them.
	if ([mtlDevice respondsToSelector: @selector(location)]) {
		uint64_t val;

		val = mtlDevice.location;
		hash = mvkHash(&val, 1, hash);

		val = mtlDevice.locationNumber;
		hash = mvkHash(&val, 1, hash);

		val = mtlDevice.peerGroupID;
		hash = mvkHash(&val, 1, hash);

		val = mtlDevice.peerIndex;
		hash = mvkHash(&val, 1, hash);
	}
#endif

	return hash;
}<|MERGE_RESOLUTION|>--- conflicted
+++ resolved
@@ -604,19 +604,11 @@
 				}
 				break;
 			}
-<<<<<<< HEAD
-			case VK_STRUCTURE_TYPE_PHYSICAL_DEVICE_PIPELINE_CREATION_CACHE_CONTROL_FEATURES: {
-				auto* pipelineCreationCacheControlFeatures = (VkPhysicalDevicePipelineCreationCacheControlFeatures*)next;
-				pipelineCreationCacheControlFeatures->pipelineCreationCacheControl = supportedFeats13.pipelineCreationCacheControl;
-				break;
-			}
 			case VK_STRUCTURE_TYPE_PHYSICAL_DEVICE_PIPELINE_ROBUSTNESS_FEATURES_EXT: {
 				auto* pipelineRobustnessFeatures = (VkPhysicalDevicePipelineRobustnessFeaturesEXT*)next;
 				pipelineRobustnessFeatures->pipelineRobustness = true;
 				break;
 			}
-=======
->>>>>>> d296dc69
 			case VK_STRUCTURE_TYPE_PHYSICAL_DEVICE_ROBUSTNESS_2_FEATURES_EXT: {
 				auto* robustness2Features = (VkPhysicalDeviceRobustness2FeaturesEXT*)next;
 				robustness2Features->robustBufferAccess2 = false;
