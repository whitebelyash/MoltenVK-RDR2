--- conflicted
+++ resolved
@@ -48,18 +48,14 @@
         MVKImageMemoryBinding* memoryBinding = getMemoryBinding();
 		MVKDeviceMemory* dvcMem = memoryBinding->_deviceMemory;
 
-<<<<<<< HEAD
-		// Use imported texture if we are binding to a VkDeviceMemory that was created with an import operation
-		if (dvcMem && (dvcMem->_externalMemoryHandleType & VK_EXTERNAL_MEMORY_HANDLE_TYPE_MTLTEXTURE_BIT_EXT) && dvcMem->_mtlTexture) {
-			_mtlTexture = dvcMem->_mtlTexture;
-		} else if (_image->_ioSurface) {
-=======
         if (_image->_is2DViewOn3DImageCompatible && !dvcMem->ensureMTLHeap()) {
             MVKAssert(0, "Creating a 2D view of a 3D texture currently requires a placement heap, which is not available.");
         }
 
-        if (_image->_ioSurface) {
->>>>>>> 2048427e
+        // Use imported texture if we are binding to a VkDeviceMemory that was created with an import operation
+        if (dvcMem && (dvcMem->_externalMemoryHandleType & VK_EXTERNAL_MEMORY_HANDLE_TYPE_MTLTEXTURE_BIT_EXT) && dvcMem->_mtlTexture) {
+            _mtlTexture = dvcMem->_mtlTexture;
+        } else if (_image->_ioSurface) {
             _mtlTexture = [_image->getMTLDevice()
                            newTextureWithDescriptor: mtlTexDesc
                            iosurface: _image->_ioSurface
