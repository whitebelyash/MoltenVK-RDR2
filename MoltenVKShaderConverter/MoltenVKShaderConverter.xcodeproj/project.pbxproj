--- conflicted
+++ resolved
@@ -394,6 +394,7 @@
 				2FEA0ACB2490305800EEF3AD /* Sources */,
 				2FEA0ACF2490305800EEF3AD /* Frameworks */,
 				2FEA0AD22490305800EEF3AD /* Create Dynamic Library */,
+				A9FC5F6B249D3959003CB086 /* Create Fat Libraries */,
 				2FEA0AD32490305800EEF3AD /* Create Framework */,
 			);
 			buildRules = (
@@ -413,6 +414,7 @@
 				2FEA0D072490381A00EEF3AD /* Sources */,
 				2FEA0D0C2490381A00EEF3AD /* Frameworks */,
 				2FEA0D0F2490381A00EEF3AD /* Create Dynamic Library */,
+				A9FC5F6C249D3987003CB086 /* Create Fat Libraries */,
 				2FEA0D102490381A00EEF3AD /* Create Framework */,
 			);
 			buildRules = (
@@ -574,243 +576,293 @@
 /* End PBXProject section */
 
 /* Begin PBXShellScriptBuildPhase section */
-<<<<<<< HEAD
 		2FEA0AD22490305800EEF3AD /* Create Dynamic Library */ = {
-=======
+			isa = PBXShellScriptBuildPhase;
+			buildActionMask = 2147483647;
+			files = (
+			);
+			inputFileListPaths = (
+			);
+			inputPaths = (
+			);
+			name = "Create Dynamic Library";
+			outputFileListPaths = (
+			);
+			outputPaths = (
+			);
+			runOnlyForDeploymentPostprocessing = 0;
+			shellPath = /bin/sh;
+			shellScript = ". \"${SRCROOT}/../Scripts/create_dylib_tvos.sh\"\n";
+		};
+		2FEA0AD32490305800EEF3AD /* Create Framework */ = {
+			isa = PBXShellScriptBuildPhase;
+			buildActionMask = 2147483647;
+			files = (
+			);
+			inputFileListPaths = (
+			);
+			inputPaths = (
+			);
+			name = "Create Framework";
+			outputFileListPaths = (
+			);
+			outputPaths = (
+			);
+			runOnlyForDeploymentPostprocessing = 0;
+			shellPath = /bin/sh;
+			shellScript = ". \"${SRCROOT}/../Scripts/create_framework_tvos.sh\"\n";
+		};
+		2FEA0D0F2490381A00EEF3AD /* Create Dynamic Library */ = {
+			isa = PBXShellScriptBuildPhase;
+			buildActionMask = 2147483647;
+			files = (
+			);
+			inputFileListPaths = (
+			);
+			inputPaths = (
+			);
+			name = "Create Dynamic Library";
+			outputFileListPaths = (
+			);
+			outputPaths = (
+			);
+			runOnlyForDeploymentPostprocessing = 0;
+			shellPath = /bin/sh;
+			shellScript = ". \"${SRCROOT}/../Scripts/create_dylib_tvos.sh\"\n";
+		};
+		2FEA0D102490381A00EEF3AD /* Create Framework */ = {
+			isa = PBXShellScriptBuildPhase;
+			buildActionMask = 2147483647;
+			files = (
+			);
+			inputFileListPaths = (
+			);
+			inputPaths = (
+			);
+			name = "Create Framework";
+			outputFileListPaths = (
+			);
+			outputPaths = (
+			);
+			runOnlyForDeploymentPostprocessing = 0;
+			shellPath = /bin/sh;
+			shellScript = ". \"${SRCROOT}/../Scripts/create_framework_tvos.sh\"\n";
+		};
 		A9303625249BDF6B00DE139C /* Create Fat Libraries */ = {
->>>>>>> 9fea1377
-			isa = PBXShellScriptBuildPhase;
-			buildActionMask = 2147483647;
-			files = (
-			);
-			inputFileListPaths = (
-			);
-			inputPaths = (
-			);
-<<<<<<< HEAD
+			isa = PBXShellScriptBuildPhase;
+			buildActionMask = 2147483647;
+			files = (
+			);
+			inputFileListPaths = (
+			);
+			inputPaths = (
+			);
+			name = "Create Fat Libraries";
+			outputFileListPaths = (
+			);
+			outputPaths = (
+			);
+			runOnlyForDeploymentPostprocessing = 0;
+			shellPath = /bin/sh;
+			shellScript = ". \"${SRCROOT}/../Scripts/create_fat_libs_ios.sh\"\n";
+		};
+		A9303626249BDFA000DE139C /* Create Fat Libraries */ = {
+			isa = PBXShellScriptBuildPhase;
+			buildActionMask = 2147483647;
+			files = (
+			);
+			inputFileListPaths = (
+			);
+			inputPaths = (
+			);
+			name = "Create Fat Libraries";
+			outputFileListPaths = (
+			);
+			outputPaths = (
+			);
+			runOnlyForDeploymentPostprocessing = 0;
+			shellPath = /bin/sh;
+			shellScript = ". \"${SRCROOT}/../Scripts/create_fat_libs_ios.sh\"\n";
+		};
+		A941E2A7221AC9C300890C56 /* Create Framework */ = {
+			isa = PBXShellScriptBuildPhase;
+			buildActionMask = 2147483647;
+			files = (
+			);
+			inputFileListPaths = (
+			);
+			inputPaths = (
+			);
+			name = "Create Framework";
+			outputFileListPaths = (
+			);
+			outputPaths = (
+			);
+			runOnlyForDeploymentPostprocessing = 0;
+			shellPath = /bin/sh;
+			shellScript = ". \"${SRCROOT}/../Scripts/create_framework_ios.sh\"\n";
+		};
+		A941E2A8221AC9E800890C56 /* Create Framework */ = {
+			isa = PBXShellScriptBuildPhase;
+			buildActionMask = 2147483647;
+			files = (
+			);
+			inputFileListPaths = (
+			);
+			inputPaths = (
+			);
+			name = "Create Framework";
+			outputFileListPaths = (
+			);
+			outputPaths = (
+			);
+			runOnlyForDeploymentPostprocessing = 0;
+			shellPath = /bin/sh;
+			shellScript = ". \"${SRCROOT}/../Scripts/create_framework_ios.sh\"\n";
+		};
+		A941E2A9221ACA2C00890C56 /* Create Framework */ = {
+			isa = PBXShellScriptBuildPhase;
+			buildActionMask = 2147483647;
+			files = (
+			);
+			inputFileListPaths = (
+			);
+			inputPaths = (
+			);
+			name = "Create Framework";
+			outputFileListPaths = (
+			);
+			outputPaths = (
+			);
+			runOnlyForDeploymentPostprocessing = 0;
+			shellPath = /bin/sh;
+			shellScript = ". \"${SRCROOT}/../Scripts/create_framework_macos.sh\"\n";
+		};
+		A941E2AA221ACA4C00890C56 /* Create Framework */ = {
+			isa = PBXShellScriptBuildPhase;
+			buildActionMask = 2147483647;
+			files = (
+			);
+			inputFileListPaths = (
+			);
+			inputPaths = (
+			);
+			name = "Create Framework";
+			outputFileListPaths = (
+			);
+			outputPaths = (
+			);
+			runOnlyForDeploymentPostprocessing = 0;
+			shellPath = /bin/sh;
+			shellScript = ". \"${SRCROOT}/../Scripts/create_framework_macos.sh\"\n";
+		};
+		A9C70F49221B075700FBA31A /* Create Dynamic Library */ = {
+			isa = PBXShellScriptBuildPhase;
+			buildActionMask = 2147483647;
+			files = (
+			);
+			inputFileListPaths = (
+			);
+			inputPaths = (
+			);
 			name = "Create Dynamic Library";
-=======
+			outputFileListPaths = (
+			);
+			outputPaths = (
+			);
+			runOnlyForDeploymentPostprocessing = 0;
+			shellPath = /bin/sh;
+			shellScript = ". \"${SRCROOT}/../Scripts/create_dylib_ios.sh\"\n";
+		};
+		A9C70F4A221B076D00FBA31A /* Create Dynamic Library */ = {
+			isa = PBXShellScriptBuildPhase;
+			buildActionMask = 2147483647;
+			files = (
+			);
+			inputFileListPaths = (
+			);
+			inputPaths = (
+			);
+			name = "Create Dynamic Library";
+			outputFileListPaths = (
+			);
+			outputPaths = (
+			);
+			runOnlyForDeploymentPostprocessing = 0;
+			shellPath = /bin/sh;
+			shellScript = ". \"${SRCROOT}/../Scripts/create_dylib_macos.sh\"\n";
+		};
+		A9C70F4B221B077C00FBA31A /* Create Dynamic Library */ = {
+			isa = PBXShellScriptBuildPhase;
+			buildActionMask = 2147483647;
+			files = (
+			);
+			inputFileListPaths = (
+			);
+			inputPaths = (
+			);
+			name = "Create Dynamic Library";
+			outputFileListPaths = (
+			);
+			outputPaths = (
+			);
+			runOnlyForDeploymentPostprocessing = 0;
+			shellPath = /bin/sh;
+			shellScript = ". \"${SRCROOT}/../Scripts/create_dylib_ios.sh\"\n";
+		};
+		A9C70F4C221B078C00FBA31A /* Create Dynamic Library */ = {
+			isa = PBXShellScriptBuildPhase;
+			buildActionMask = 2147483647;
+			files = (
+			);
+			inputFileListPaths = (
+			);
+			inputPaths = (
+			);
+			name = "Create Dynamic Library";
+			outputFileListPaths = (
+			);
+			outputPaths = (
+			);
+			runOnlyForDeploymentPostprocessing = 0;
+			shellPath = /bin/sh;
+			shellScript = ". \"${SRCROOT}/../Scripts/create_dylib_macos.sh\"\n";
+		};
+		A9FC5F6B249D3959003CB086 /* Create Fat Libraries */ = {
+			isa = PBXShellScriptBuildPhase;
+			buildActionMask = 2147483647;
+			files = (
+			);
+			inputFileListPaths = (
+			);
+			inputPaths = (
+			);
 			name = "Create Fat Libraries";
->>>>>>> 9fea1377
-			outputFileListPaths = (
-			);
-			outputPaths = (
-			);
-			runOnlyForDeploymentPostprocessing = 0;
-			shellPath = /bin/sh;
-<<<<<<< HEAD
-			shellScript = ". \"${SRCROOT}/../Scripts/create_dylib_tvos.sh\"\n";
-		};
-		2FEA0AD32490305800EEF3AD /* Create Framework */ = {
-=======
-			shellScript = ". \"${SRCROOT}/../Scripts/create_fat_libs_ios.sh\"\n";
-		};
-		A9303626249BDFA000DE139C /* Create Fat Libraries */ = {
->>>>>>> 9fea1377
-			isa = PBXShellScriptBuildPhase;
-			buildActionMask = 2147483647;
-			files = (
-			);
-			inputFileListPaths = (
-			);
-			inputPaths = (
-			);
-<<<<<<< HEAD
-			name = "Create Framework";
-=======
+			outputFileListPaths = (
+			);
+			outputPaths = (
+			);
+			runOnlyForDeploymentPostprocessing = 0;
+			shellPath = /bin/sh;
+			shellScript = ". \"${SRCROOT}/../Scripts/create_fat_libs_tvos.sh\"\n";
+		};
+		A9FC5F6C249D3987003CB086 /* Create Fat Libraries */ = {
+			isa = PBXShellScriptBuildPhase;
+			buildActionMask = 2147483647;
+			files = (
+			);
+			inputFileListPaths = (
+			);
+			inputPaths = (
+			);
 			name = "Create Fat Libraries";
->>>>>>> 9fea1377
-			outputFileListPaths = (
-			);
-			outputPaths = (
-			);
-			runOnlyForDeploymentPostprocessing = 0;
-			shellPath = /bin/sh;
-<<<<<<< HEAD
-			shellScript = ". \"${SRCROOT}/../Scripts/create_framework_tvos.sh\"\n";
-		};
-		2FEA0D0F2490381A00EEF3AD /* Create Dynamic Library */ = {
-			isa = PBXShellScriptBuildPhase;
-			buildActionMask = 2147483647;
-			files = (
-			);
-			inputFileListPaths = (
-			);
-			inputPaths = (
-			);
-			name = "Create Dynamic Library";
-			outputFileListPaths = (
-			);
-			outputPaths = (
-			);
-			runOnlyForDeploymentPostprocessing = 0;
-			shellPath = /bin/sh;
-			shellScript = ". \"${SRCROOT}/../Scripts/create_dylib_tvos.sh\"\n";
-		};
-		2FEA0D102490381A00EEF3AD /* Create Framework */ = {
-			isa = PBXShellScriptBuildPhase;
-			buildActionMask = 2147483647;
-			files = (
-			);
-			inputFileListPaths = (
-			);
-			inputPaths = (
-			);
-			name = "Create Framework";
-			outputFileListPaths = (
-			);
-			outputPaths = (
-			);
-			runOnlyForDeploymentPostprocessing = 0;
-			shellPath = /bin/sh;
-			shellScript = ". \"${SRCROOT}/../Scripts/create_framework_tvos.sh\"\n";
-=======
-			shellScript = ". \"${SRCROOT}/../Scripts/create_fat_libs_ios.sh\"\n";
->>>>>>> 9fea1377
-		};
-		A941E2A7221AC9C300890C56 /* Create Framework */ = {
-			isa = PBXShellScriptBuildPhase;
-			buildActionMask = 2147483647;
-			files = (
-			);
-			inputFileListPaths = (
-			);
-			inputPaths = (
-			);
-			name = "Create Framework";
-			outputFileListPaths = (
-			);
-			outputPaths = (
-			);
-			runOnlyForDeploymentPostprocessing = 0;
-			shellPath = /bin/sh;
-			shellScript = ". \"${SRCROOT}/../Scripts/create_framework_ios.sh\"\n";
-		};
-		A941E2A8221AC9E800890C56 /* Create Framework */ = {
-			isa = PBXShellScriptBuildPhase;
-			buildActionMask = 2147483647;
-			files = (
-			);
-			inputFileListPaths = (
-			);
-			inputPaths = (
-			);
-			name = "Create Framework";
-			outputFileListPaths = (
-			);
-			outputPaths = (
-			);
-			runOnlyForDeploymentPostprocessing = 0;
-			shellPath = /bin/sh;
-			shellScript = ". \"${SRCROOT}/../Scripts/create_framework_ios.sh\"\n";
-		};
-		A941E2A9221ACA2C00890C56 /* Create Framework */ = {
-			isa = PBXShellScriptBuildPhase;
-			buildActionMask = 2147483647;
-			files = (
-			);
-			inputFileListPaths = (
-			);
-			inputPaths = (
-			);
-			name = "Create Framework";
-			outputFileListPaths = (
-			);
-			outputPaths = (
-			);
-			runOnlyForDeploymentPostprocessing = 0;
-			shellPath = /bin/sh;
-			shellScript = ". \"${SRCROOT}/../Scripts/create_framework_macos.sh\"\n";
-		};
-		A941E2AA221ACA4C00890C56 /* Create Framework */ = {
-			isa = PBXShellScriptBuildPhase;
-			buildActionMask = 2147483647;
-			files = (
-			);
-			inputFileListPaths = (
-			);
-			inputPaths = (
-			);
-			name = "Create Framework";
-			outputFileListPaths = (
-			);
-			outputPaths = (
-			);
-			runOnlyForDeploymentPostprocessing = 0;
-			shellPath = /bin/sh;
-			shellScript = ". \"${SRCROOT}/../Scripts/create_framework_macos.sh\"\n";
-		};
-		A9C70F49221B075700FBA31A /* Create Dynamic Library */ = {
-			isa = PBXShellScriptBuildPhase;
-			buildActionMask = 2147483647;
-			files = (
-			);
-			inputFileListPaths = (
-			);
-			inputPaths = (
-			);
-			name = "Create Dynamic Library";
-			outputFileListPaths = (
-			);
-			outputPaths = (
-			);
-			runOnlyForDeploymentPostprocessing = 0;
-			shellPath = /bin/sh;
-			shellScript = ". \"${SRCROOT}/../Scripts/create_dylib_ios.sh\"\n";
-		};
-		A9C70F4A221B076D00FBA31A /* Create Dynamic Library */ = {
-			isa = PBXShellScriptBuildPhase;
-			buildActionMask = 2147483647;
-			files = (
-			);
-			inputFileListPaths = (
-			);
-			inputPaths = (
-			);
-			name = "Create Dynamic Library";
-			outputFileListPaths = (
-			);
-			outputPaths = (
-			);
-			runOnlyForDeploymentPostprocessing = 0;
-			shellPath = /bin/sh;
-			shellScript = ". \"${SRCROOT}/../Scripts/create_dylib_macos.sh\"\n";
-		};
-		A9C70F4B221B077C00FBA31A /* Create Dynamic Library */ = {
-			isa = PBXShellScriptBuildPhase;
-			buildActionMask = 2147483647;
-			files = (
-			);
-			inputFileListPaths = (
-			);
-			inputPaths = (
-			);
-			name = "Create Dynamic Library";
-			outputFileListPaths = (
-			);
-			outputPaths = (
-			);
-			runOnlyForDeploymentPostprocessing = 0;
-			shellPath = /bin/sh;
-			shellScript = ". \"${SRCROOT}/../Scripts/create_dylib_ios.sh\"\n";
-		};
-		A9C70F4C221B078C00FBA31A /* Create Dynamic Library */ = {
-			isa = PBXShellScriptBuildPhase;
-			buildActionMask = 2147483647;
-			files = (
-			);
-			inputFileListPaths = (
-			);
-			inputPaths = (
-			);
-			name = "Create Dynamic Library";
-			outputFileListPaths = (
-			);
-			outputPaths = (
-			);
-			runOnlyForDeploymentPostprocessing = 0;
-			shellPath = /bin/sh;
-			shellScript = ". \"${SRCROOT}/../Scripts/create_dylib_macos.sh\"\n";
+			outputFileListPaths = (
+			);
+			outputPaths = (
+			);
+			runOnlyForDeploymentPostprocessing = 0;
+			shellPath = /bin/sh;
+			shellScript = ". \"${SRCROOT}/../Scripts/create_fat_libs_tvos.sh\"\n";
 		};
 /* End PBXShellScriptBuildPhase section */
 
@@ -909,8 +961,6 @@
 		2FEA0AD52490305800EEF3AD /* Debug */ = {
 			isa = XCBuildConfiguration;
 			buildSettings = {
-				ARCHS = arm64;
-				BITCODE_GENERATION_MODE = bitcode;
 				CLANG_WARN_SUSPICIOUS_IMPLICIT_CONVERSION = NO;
 				CLANG_WARN_UNREACHABLE_CODE = NO;
 				GCC_WARN_ABOUT_MISSING_FIELD_INITIALIZERS = NO;
@@ -921,15 +971,12 @@
 				SDKROOT = appletvos;
 				TARGETED_DEVICE_FAMILY = 3;
 				TVOS_DEPLOYMENT_TARGET = 11.0;
-				VALID_ARCHS = arm64;
 			};
 			name = Debug;
 		};
 		2FEA0AD62490305800EEF3AD /* Release */ = {
 			isa = XCBuildConfiguration;
 			buildSettings = {
-				ARCHS = arm64;
-				BITCODE_GENERATION_MODE = bitcode;
 				CLANG_WARN_SUSPICIOUS_IMPLICIT_CONVERSION = NO;
 				CLANG_WARN_UNREACHABLE_CODE = NO;
 				GCC_WARN_ABOUT_MISSING_FIELD_INITIALIZERS = NO;
@@ -940,15 +987,12 @@
 				SDKROOT = appletvos;
 				TARGETED_DEVICE_FAMILY = 3;
 				TVOS_DEPLOYMENT_TARGET = 11.0;
-				VALID_ARCHS = arm64;
 			};
 			name = Release;
 		};
 		2FEA0D122490381A00EEF3AD /* Debug */ = {
 			isa = XCBuildConfiguration;
 			buildSettings = {
-				ARCHS = arm64;
-				BITCODE_GENERATION_MODE = bitcode;
 				GCC_PREPROCESSOR_DEFINITIONS = (
 					"$(inherited)",
 					"SPIRV_CROSS_NAMESPACE_OVERRIDE=MVK_spirv_cross",
@@ -959,15 +1003,12 @@
 				SDKROOT = appletvos;
 				TARGETED_DEVICE_FAMILY = 3;
 				TVOS_DEPLOYMENT_TARGET = 11.0;
-				VALID_ARCHS = arm64;
 			};
 			name = Debug;
 		};
 		2FEA0D132490381A00EEF3AD /* Release */ = {
 			isa = XCBuildConfiguration;
 			buildSettings = {
-				ARCHS = arm64;
-				BITCODE_GENERATION_MODE = bitcode;
 				GCC_PREPROCESSOR_DEFINITIONS = (
 					"$(inherited)",
 					"SPIRV_CROSS_NAMESPACE_OVERRIDE=MVK_spirv_cross",
@@ -978,7 +1019,6 @@
 				SDKROOT = appletvos;
 				TARGETED_DEVICE_FAMILY = 3;
 				TVOS_DEPLOYMENT_TARGET = 11.0;
-				VALID_ARCHS = arm64;
 			};
 			name = Release;
 		};
