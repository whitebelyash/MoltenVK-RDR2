--- conflicted
+++ resolved
@@ -1,10 +1,6 @@
 <?xml version="1.0" encoding="UTF-8"?>
 <Scheme
-<<<<<<< HEAD
-   LastUpgradeVersion = "1200"
-=======
    LastUpgradeVersion = "1170"
->>>>>>> d1353632
    version = "2.0">
    <BuildAction
       parallelizeBuildables = "YES"
