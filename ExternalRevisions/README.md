--- conflicted
+++ resolved
@@ -87,11 +87,7 @@
 Once you have made changes to the `*_repo_revision` files, you can retrieve the 
 updated library versions by running the `fetchDependencies` script again.
 
-<<<<<<< HEAD
->***Note:*** After updating to new verions of the external libraries, if you encounter 
-=======
 >***Note:*** If, after updating to new versions of the external libraries, you encounter 
->>>>>>> 585bfd7e
 >build errors when building **MoltenVK**, review the instructions in the sections below 
 >to ensure all necessary external library files are included in the **MoltenVK** builds.
 
